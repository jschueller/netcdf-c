/** \file
The netCDF-4 file functions.

This file is part of netcdf-4, a netCDF-like interface for HDF5, or
a HDF5 backend for netCDF, depending on your point of view.

Copyright 2003, University Corporation for Atmospheric Research. See
COPYRIGHT file for copying and redistribution conditions.

*/

#include "config.h"
#include <errno.h>  /* netcdf functions sometimes return system errors */

#include "nc.h"
#include "nc4internal.h"
#include "nc4dispatch.h"

/* must be after nc4internal.h */
#include <H5DSpublic.h>
#include <H5Fpublic.h>
#ifdef USE_HDF4
#include <mfhdf.h>
#endif

#ifdef USE_DISKLESS
#include <hdf5_hl.h>
#endif

<<<<<<< HEAD
#include "nc4compress.h"
=======
/* When we have open objects at file close, should
   we log them or print to stdout. Default is to log
*/
#define LOGOPEN 1
>>>>>>> d23991d2

/* This is to track opened HDF5 objects to make sure they are
 * closed. */
#ifdef EXTRA_TESTS
extern int num_plists;
extern int num_spaces;
#endif /* EXTRA_TESTS */

#define MIN_DEFLATE_LEVEL 0
#define MAX_DEFLATE_LEVEL 9

/* Define the illegal mode flags */
static const int ILLEGAL_OPEN_FLAGS = (NC_MMAP|NC_64BIT_OFFSET);

static const int ILLEGAL_CREATE_FLAGS = (NC_NOWRITE|NC_MMAP|NC_INMEMORY|NC_64BIT_OFFSET|NC_CDF5);

extern void reportopenobjects(int log, hid_t);

/*! Struct to track information about objects in a group, for nc4_rec_read_metadata()

 \internal

*/
typedef struct NC4_rec_read_metadata_obj_info
{
    hid_t oid;                          /* HDF5 object ID */
    char oname[NC_MAX_NAME + 1];        /* Name of object */
    H5G_stat_t statbuf;                 /* Information about the object */
    struct NC4_rec_read_metadata_obj_info *next;        /* Pointer to next node in list */
} NC4_rec_read_metadata_obj_info_t;

/*! User data struct for call to H5Literate() in nc4_rec_read_metadata()

\internal

Tracks the groups, named datatypes and datasets in the group, for later use.
*/
typedef struct NC4_rec_read_metadata_ud
{
   NC4_rec_read_metadata_obj_info_t *grps_head, *grps_tail;      /* Pointers to head & tail of list of groups */
   NC_GRP_INFO_T *grp;                                          /* Pointer to parent group */
} NC4_rec_read_metadata_ud_t;

/* Forward */
static int NC4_enddef(int ncid);
static int nc4_rec_read_metadata(NC_GRP_INFO_T *grp);
static int close_netcdf4_file(NC_HDF5_FILE_INFO_T *h5, int abort);

/* Define the names of attributes to ignore
 * added by the HDF5 dimension scale; these
 * attached to variables.
 * They cannot be modified thru the netcdf-4 API.
 */
const char* NC_RESERVED_VARATT_LIST[] = {
NC_ATT_REFERENCE_LIST,
NC_ATT_CLASS,
NC_ATT_DIMENSION_LIST,
NC_ATT_NAME,
NC_ATT_COORDINATES,
NC_DIMID_ATT_NAME,
NULL
};

/* Define the names of attributes to ignore
 * because they are "hidden" global attributes.
 * They can be read, but not modified thru the netcdf-4 API.
 */
const char* NC_RESERVED_ATT_LIST[] = {
NC_ATT_FORMAT,
NC3_STRICT_ATT_NAME,
#ifdef ENABLE_FILEINFO
NCPROPS,
ISNETCDF4ATT,
SUPERBLOCKATT,
#endif
NULL
};

#ifdef ENABLE_FILEINFO
/* Define the subset of the reserved list that is readable by name only */
const char* NC_RESERVED_SPECIAL_LIST[] = {
ISNETCDF4ATT,
SUPERBLOCKATT,
NCPROPS,
NULL
};
#endif

/* These are the default chunk cache sizes for HDF5 files created or
 * opened with netCDF-4. */
size_t nc4_chunk_cache_size = CHUNK_CACHE_SIZE;
size_t nc4_chunk_cache_nelems = CHUNK_CACHE_NELEMS;
float nc4_chunk_cache_preemption = CHUNK_CACHE_PREEMPTION;

/* For performance, fill this array only the first time, and keep it
 * in global memory for each further use. */
#define NUM_TYPES 12
static hid_t h5_native_type_constant_g[NUM_TYPES];
static const char nc_type_name_g[NUM_TYPES][NC_MAX_NAME + 1] = {"char", "byte", "short",
    "int", "float", "double", "ubyte",
    "ushort", "uint", "int64",
    "uint64", "string"};
static const nc_type nc_type_constant_g[NUM_TYPES] = {NC_CHAR, NC_BYTE, NC_SHORT,
    NC_INT, NC_FLOAT, NC_DOUBLE, NC_UBYTE,
    NC_USHORT, NC_UINT, NC_INT64,
    NC_UINT64, NC_STRING};
static const int nc_type_size_g[NUM_TYPES] = {sizeof(char), sizeof(char), sizeof(short),
    sizeof(int), sizeof(float), sizeof(double), sizeof(unsigned char),
    sizeof(unsigned short), sizeof(unsigned int), sizeof(long long),
    sizeof(unsigned long long), sizeof(char *)};

/* Set chunk cache size. Only affects files opened/created *after* it
 * is called.  */
int
nc_set_chunk_cache(size_t size, size_t nelems, float preemption)
{
   if (preemption < 0 || preemption > 1)
      return NC_EINVAL;
   nc4_chunk_cache_size = size;
   nc4_chunk_cache_nelems = nelems;
   nc4_chunk_cache_preemption = preemption;
   return NC_NOERR;
}

/* Get chunk cache size. Only affects files opened/created *after* it
 * is called.  */
int
nc_get_chunk_cache(size_t *sizep, size_t *nelemsp, float *preemptionp)
{
   if (sizep)
      *sizep = nc4_chunk_cache_size;

   if (nelemsp)
      *nelemsp = nc4_chunk_cache_nelems;

   if (preemptionp)
      *preemptionp = nc4_chunk_cache_preemption;
   return NC_NOERR;
}

/* Required for fortran to avoid size_t issues. */
int
nc_set_chunk_cache_ints(int size, int nelems, int preemption)
{
   if (size <= 0 || nelems <= 0 || preemption < 0 || preemption > 100)
      return NC_EINVAL;
   nc4_chunk_cache_size = size;
   nc4_chunk_cache_nelems = nelems;
   nc4_chunk_cache_preemption = (float)preemption / 100;
   return NC_NOERR;
}

int
nc_get_chunk_cache_ints(int *sizep, int *nelemsp, int *preemptionp)
{
   if (sizep)
      *sizep = (int)nc4_chunk_cache_size;
   if (nelemsp)
      *nelemsp = (int)nc4_chunk_cache_nelems;
   if (preemptionp)
      *preemptionp = (int)(nc4_chunk_cache_preemption * 100);

   return NC_NOERR;
}

/* This will return the length of a netcdf data type in bytes. */
int
nc4typelen(nc_type type)
{
   switch(type){
      case NC_BYTE:
      case NC_CHAR:
      case NC_UBYTE:
	 return 1;
      case NC_USHORT:
      case NC_SHORT:
	 return 2;
      case NC_FLOAT:
      case NC_INT:
      case NC_UINT:
	 return 4;
      case NC_DOUBLE:
      case NC_INT64:
      case NC_UINT64:
	 return 8;
   }
   return -1;
}

/* Given a filename, check to see if it is a HDF5 file. */
#define MAGIC_NUMBER_LEN 4
#define NC_HDF5_FILE 1
#define NC_HDF4_FILE 2
static int
nc_check_for_hdf(const char *path, int flags, void* parameters, int *hdf_file)
{
   char blob[MAGIC_NUMBER_LEN];
#ifdef USE_PARALLEL4
   int use_parallel = ((flags & NC_MPIIO) == NC_MPIIO);
   NC_MPI_INFO* mpiinfo = (NC_MPI_INFO*)parameters;
   MPI_Comm comm = MPI_COMM_WORLD;
   MPI_Info info = MPI_INFO_NULL;
#endif
   int inmemory = ((flags & NC_INMEMORY) == NC_INMEMORY);
#ifdef USE_DISKLESS
   NC_MEM_INFO* meminfo = (NC_MEM_INFO*)parameters;
#endif

#ifdef USE_PARALLEL4
   if(use_parallel) {
       comm = mpiinfo->comm;
       info = mpiinfo->info;
   }
#endif

   assert(hdf_file);
   LOG((3, "%s: path %s", __func__, path));

   /* HDF5 function handles possible user block at beginning of file */
   if(!inmemory && H5Fis_hdf5(path))
   {
       *hdf_file = NC_HDF5_FILE;
   } else {

/* Get the 4-byte blob from the beginning of the file. Don't use posix
 * for parallel, use the MPI functions instead. */
#ifdef USE_PARALLEL4
       if (!inmemory && use_parallel)
       {
	   MPI_File fh;
	   MPI_Status status;
	   int retval;
	   if ((retval = MPI_File_open(comm, (char *)path, MPI_MODE_RDONLY,
				       info, &fh)) != MPI_SUCCESS)
	       return NC_EPARINIT;
	   if ((retval = MPI_File_read(fh, blob, MAGIC_NUMBER_LEN, MPI_CHAR,
				       &status)) != MPI_SUCCESS)
	       return NC_EPARINIT;
	   if ((retval = MPI_File_close(&fh)) != MPI_SUCCESS)
	       return NC_EPARINIT;
       }
       else
#endif /* USE_PARALLEL4 */
       if(!inmemory) {
	   FILE *fp;
	   if (!(fp = fopen(path, "r")) ||
	       fread(blob, MAGIC_NUMBER_LEN, 1, fp) != 1) {

	     if(fp) fclose(fp);
	     return errno;
	   }
	   fclose(fp);
       } else { /*inmemory*/
	  if(meminfo->size < MAGIC_NUMBER_LEN)
	    return NC_ENOTNC;
	  memcpy(blob,meminfo->memory,MAGIC_NUMBER_LEN);
       }

       /* Check for HDF4. */
       if (memcmp(blob, "\016\003\023\001", 4)==0)
	   *hdf_file = NC_HDF4_FILE;
       else if (memcmp(blob, "HDF", 3)==0)
	   *hdf_file = NC_HDF5_FILE;
       else
	   *hdf_file = 0;
   }
   return NC_NOERR;
}

/* Create a HDF5/netcdf-4 file. */

static int
nc4_create_file(const char *path, int cmode, MPI_Comm comm, MPI_Info info,
                NC *nc)
{
   hid_t fcpl_id, fapl_id = -1;
   unsigned flags;
   FILE *fp;
   int retval = NC_NOERR;
   NC_HDF5_FILE_INFO_T* nc4_info = NULL;
#ifdef USE_PARALLEL4
   int comm_duped = 0;          /* Whether the MPI Communicator was duplicated */
   int info_duped = 0;          /* Whether the MPI Info object was duplicated */
#else /* !USE_PARALLEL4 */
   int persist = 0; /* Should diskless try to persist its data into file?*/
#endif

   assert(nc);

   if(cmode & NC_DISKLESS)
       flags = H5F_ACC_TRUNC;
   else if(cmode & NC_NOCLOBBER)
       flags = H5F_ACC_EXCL;
   else
       flags = H5F_ACC_TRUNC;

   LOG((3, "%s: path %s mode 0x%x", __func__, path, cmode));
   assert(nc && path);

   /* If this file already exists, and NC_NOCLOBBER is specified,
      return an error. */
   if (cmode & NC_DISKLESS) {
#ifndef USE_PARALLEL4
	if(cmode & NC_WRITE)
	    persist = 1;
#endif
   } else if ((cmode & NC_NOCLOBBER) && (fp = fopen(path, "r"))) {
      fclose(fp);
      return NC_EEXIST;
   }

   /* Add necessary structs to hold netcdf-4 file data. */
   if ((retval = nc4_nc4f_list_add(nc, path, (NC_WRITE | cmode))))
      BAIL(retval);
   nc4_info = NC4_DATA(nc);
   assert(nc4_info && nc4_info->root_grp);

   /* Need this access plist to control how HDF5 handles open objects
    * on file close. (Setting H5F_CLOSE_SEMI will cause H5Fclose to
    * fail if there are any open objects in the file. */
   if ((fapl_id = H5Pcreate(H5P_FILE_ACCESS)) < 0)
      BAIL(NC_EHDFERR);
#ifdef EXTRA_TESTS
   num_plists++;
#endif
#ifdef EXTRA_TESTS
   if (H5Pset_fclose_degree(fapl_id, H5F_CLOSE_SEMI))
      BAIL(NC_EHDFERR);
#else
   if (H5Pset_fclose_degree(fapl_id, H5F_CLOSE_STRONG))
      BAIL(NC_EHDFERR);
#endif /* EXTRA_TESTS */

#ifdef USE_PARALLEL4
   /* If this is a parallel file create, set up the file creation
      property list. */
   if ((cmode & NC_MPIIO) || (cmode & NC_MPIPOSIX))
   {
      nc4_info->parallel = NC_TRUE;
      if (cmode & NC_MPIIO)  /* MPI/IO */
      {
	 LOG((4, "creating parallel file with MPI/IO"));
	 if (H5Pset_fapl_mpio(fapl_id, comm, info) < 0)
	    BAIL(NC_EPARINIT);
      }
#ifdef USE_PARALLEL_POSIX
      else /* MPI/POSIX */
      {
	 LOG((4, "creating parallel file with MPI/posix"));
	 if (H5Pset_fapl_mpiposix(fapl_id, comm, 0) < 0)
	    BAIL(NC_EPARINIT);
      }
#else /* USE_PARALLEL_POSIX */
      /* Should not happen! Code in NC4_create/NC4_open should alias the
       *        NC_MPIPOSIX flag to NC_MPIIO, if the MPI-POSIX VFD is not
       *        available in HDF5. -QAK
       */
      else /* MPI/POSIX */
         BAIL(NC_EPARINIT);
#endif /* USE_PARALLEL_POSIX */

      /* Keep copies of the MPI Comm & Info objects */
      if (MPI_SUCCESS != MPI_Comm_dup(comm, &nc4_info->comm))
         BAIL(NC_EMPI);
      comm_duped++;
      if (MPI_INFO_NULL != info)
      {
         if (MPI_SUCCESS != MPI_Info_dup(info, &nc4_info->info))
            BAIL(NC_EMPI);
         info_duped++;
      }
      else
      {
         /* No dup, just copy it. */
         nc4_info->info = info;
      }
   }
#else /* only set cache for non-parallel... */
   if(cmode & NC_DISKLESS) {
	 if (H5Pset_fapl_core(fapl_id, 4096, persist))
	    BAIL(NC_EDISKLESS);
   }
   if (H5Pset_cache(fapl_id, 0, nc4_chunk_cache_nelems, nc4_chunk_cache_size,
		    nc4_chunk_cache_preemption) < 0)
      BAIL(NC_EHDFERR);
   LOG((4, "%s: set HDF raw chunk cache to size %d nelems %d preemption %f",
	__func__, nc4_chunk_cache_size, nc4_chunk_cache_nelems, nc4_chunk_cache_preemption));
#endif /* USE_PARALLEL4 */

#ifdef HDF5_HAS_LIBVER_BOUNDS
   if (H5Pset_libver_bounds(fapl_id, H5F_LIBVER_EARLIEST, H5F_LIBVER_LATEST) < 0)
      BAIL(NC_EHDFERR);
#endif

   /* Create the property list. */
   if ((fcpl_id = H5Pcreate(H5P_FILE_CREATE)) < 0)
      BAIL(NC_EHDFERR);
#ifdef EXTRA_TESTS
   num_plists++;
#endif

   /* RJ: this suppose to be FALSE that is defined in H5 private.h as 0 */
   if (H5Pset_obj_track_times(fcpl_id,0)<0)
      BAIL(NC_EHDFERR);

   /* Set latest_format in access propertly list and
    * H5P_CRT_ORDER_TRACKED in the creation property list. This turns
    * on HDF5 creation ordering. */
   if (H5Pset_link_creation_order(fcpl_id, (H5P_CRT_ORDER_TRACKED |
					    H5P_CRT_ORDER_INDEXED)) < 0)
      BAIL(NC_EHDFERR);
   if (H5Pset_attr_creation_order(fcpl_id, (H5P_CRT_ORDER_TRACKED |
					    H5P_CRT_ORDER_INDEXED)) < 0)
      BAIL(NC_EHDFERR);

   /* Create the file. */
   if ((nc4_info->hdfid = H5Fcreate(path, flags, fcpl_id, fapl_id)) < 0)
        /*Change the return error from NC_EFILEMETADATA to
          System error EACCES because that is the more likely problem */
      BAIL(EACCES);

   /* Open the root group. */
   if ((nc4_info->root_grp->hdf_grpid = H5Gopen2(nc4_info->hdfid, "/",
						     H5P_DEFAULT)) < 0)
      BAIL(NC_EFILEMETA);

   /* Release the property lists. */
   if (H5Pclose(fapl_id) < 0 || H5Pclose(fcpl_id) < 0)
      BAIL(NC_EHDFERR);
#ifdef EXTRA_TESTS
   num_plists--;
   num_plists--;
#endif

   /* Define mode gets turned on automatically on create. */
   nc4_info->flags |= NC_INDEF;

#ifdef ENABLE_FILEINFO
   NC4_get_fileinfo(nc4_info,&globalpropinfo);
   NC4_put_propattr(nc4_info);
#endif  

   return NC_NOERR;

exit: /*failure exit*/
#ifdef USE_PARALLEL4
   if (comm_duped) MPI_Comm_free(&nc4_info->comm);
   if (info_duped) MPI_Info_free(&nc4_info->info);
#endif
#ifdef EXTRA_TESTS
   num_plists--;
#endif
   if (fapl_id != H5P_DEFAULT) H5Pclose(fapl_id);
   if(!nc4_info) return retval;
   close_netcdf4_file(nc4_info,1); /* treat like abort */
   return retval;
}

/** \ingroup netcdf4
Create a netCDF-4/HDF5 file.

\param path The file name of the new file.
\param cmode The creation mode flag.
\param initialsz Ignored by this function.
\param basepe Ignored by this function.
\param chunksizehintp Ignored by this function.
\param use_parallel 0 for sequential, non-zero for parallel I/O.
\param parameters pointer to struct holding extra data (e.g. for parallel I/O)
layer. Ignored if NULL.
\param dispatch Pointer to the dispatch table for this file.
\param nc_file Pointer to an instance of NC.
\return NC_INVAL Invalid input (check cmode).
*/
int
NC4_create(const char* path, int cmode, size_t initialsz, int basepe,
	   size_t *chunksizehintp, int use_parallel, void *parameters,
	   NC_Dispatch *dispatch, NC* nc_file)
{
   MPI_Comm comm = MPI_COMM_WORLD;
   MPI_Info info = MPI_INFO_NULL;
   int res;
   NC* nc;

   assert(nc_file && path);

   LOG((1, "%s: path %s cmode 0x%x comm %d info %d",
	__func__, path, cmode, comm, info));

#ifdef USE_PARALLEL4
   if (parameters)
   {
      comm = ((NC_MPI_INFO *)parameters)->comm;
      info = ((NC_MPI_INFO *)parameters)->info;
   }
#endif /* USE_PARALLEL4 */

   /* If this is our first file, turn off HDF5 error messages. */
   if (!nc4_hdf5_initialized)
	nc4_hdf5_initialize();

   /* Check the cmode for validity. */
   if((cmode & ILLEGAL_CREATE_FLAGS) != 0)
      return NC_EINVAL;

   /* Cannot have both */
   if((cmode & (NC_MPIIO|NC_MPIPOSIX)) == (NC_MPIIO|NC_MPIPOSIX))
      return NC_EINVAL;

   /* Currently no parallel diskless io */
   if((cmode & (NC_MPIIO | NC_MPIPOSIX)) && (cmode & NC_DISKLESS))
      return NC_EINVAL;

#ifndef USE_PARALLEL_POSIX
/* If the HDF5 library has been compiled without the MPI-POSIX VFD, alias
 *      the NC_MPIPOSIX flag to NC_MPIIO. -QAK
 */
   if(cmode & NC_MPIPOSIX)
   {
      cmode &= ~NC_MPIPOSIX;
      cmode |= NC_MPIIO;
   }
#endif /* USE_PARALLEL_POSIX */

   cmode |= NC_NETCDF4;

   /* Apply default create format. */
   if (nc_get_default_format() == NC_FORMAT_CDF5)
      cmode |= NC_CDF5;
   else if (nc_get_default_format() == NC_FORMAT_64BIT_OFFSET)
      cmode |= NC_64BIT_OFFSET;
   else if (nc_get_default_format() == NC_FORMAT_NETCDF4_CLASSIC)
      cmode |= NC_CLASSIC_MODEL;

   LOG((2, "cmode after applying default format: 0x%x", cmode));

   nc_file->int_ncid = nc_file->ext_ncid;
   res = nc4_create_file(path, cmode, comm, info, nc_file);

   return res;
}

/* This function is called by read_dataset when a dimension scale
 * dataset is encountered. It reads in the dimension data (creating a
 * new NC_DIM_INFO_T object), and also checks to see if this is a
 * dimension without a variable - that is, a coordinate dimension
 * which does not have any coordinate data. */
static int
read_scale(NC_GRP_INFO_T *grp, hid_t datasetid, const char *obj_name,
        const H5G_stat_t *statbuf, hsize_t scale_size, hsize_t max_scale_size,
        NC_DIM_INFO_T **dim)
{
   NC_DIM_INFO_T *new_dim;              /* Dimension added to group */
   char dimscale_name_att[NC_MAX_NAME + 1] = "";    /* Dimscale name, for checking if dim without var */
   htri_t attr_exists = -1;             /* Flag indicating hidden attribute exists */
   hid_t attid = -1;                    /* ID of hidden attribute (to store dim ID) */
   int dimscale_created = 0;            /* Remember if a dimension was created (for error recovery) */
   int initial_grp_ndims = grp->ndims;  /* Retain for error recovery */
   short initial_next_dimid = grp->nc4_info->next_dimid;/* Retain for error recovery */
   int retval;

   /* Add a dimension for this scale. */
   if ((retval = nc4_dim_list_add(&grp->dim, &new_dim)))
      BAIL(retval);
   dimscale_created++;

   /* Does this dataset have a hidden attribute that tells us its
    * dimid? If so, read it. */
   if ((attr_exists = H5Aexists(datasetid, NC_DIMID_ATT_NAME)) < 0)
      BAIL(NC_EHDFERR);
   if (attr_exists)
   {
      if ((attid = H5Aopen_by_name(datasetid, ".", NC_DIMID_ATT_NAME,
				   H5P_DEFAULT, H5P_DEFAULT)) < 0)
         BAIL(NC_EHDFERR);

      if (H5Aread(attid, H5T_NATIVE_INT, &new_dim->dimid) < 0)
         BAIL(NC_EHDFERR);

      /* Check if scale's dimid should impact the group's next dimid */
      if (new_dim->dimid >= grp->nc4_info->next_dimid)
         grp->nc4_info->next_dimid = new_dim->dimid + 1;
   }
   else
   {
      /* Assign dimid */
      new_dim->dimid = grp->nc4_info->next_dimid++;
   }

   /* Increment number of dimensions. */
   grp->ndims++;

   if (!(new_dim->name = strdup(obj_name)))
      BAIL(NC_ENOMEM);
   if (SIZEOF_SIZE_T < 8 && scale_size > NC_MAX_UINT)
   {
      new_dim->len = NC_MAX_UINT;
      new_dim->too_long = NC_TRUE;
   }
   else
      new_dim->len = scale_size;
   new_dim->hdf5_objid.fileno[0] = statbuf->fileno[0];
   new_dim->hdf5_objid.fileno[1] = statbuf->fileno[1];
   new_dim->hdf5_objid.objno[0] = statbuf->objno[0];
   new_dim->hdf5_objid.objno[1] = statbuf->objno[1];
   new_dim->hash = hash_fast(obj_name, strlen(obj_name));

   /* If the dimscale has an unlimited dimension, then this dimension
    * is unlimited. */
   if (max_scale_size == H5S_UNLIMITED)
      new_dim->unlimited = NC_TRUE;

   /* If the scale name is set to DIM_WITHOUT_VARIABLE, then this is a
    * dimension, but not a variable. (If get_scale_name returns an
    * error, just move on, there's no NAME.) */
   if (H5DSget_scale_name(datasetid, dimscale_name_att, NC_MAX_NAME) >= 0)
   {
      if (!strncmp(dimscale_name_att, DIM_WITHOUT_VARIABLE,
                   strlen(DIM_WITHOUT_VARIABLE)))
      {
         if (new_dim->unlimited)
         {
            size_t len = 0, *lenp = &len;

            if ((retval = nc4_find_dim_len(grp, new_dim->dimid, &lenp)))
               BAIL(retval);
            new_dim->len = *lenp;
         }

         /* Hold open the dataset, since the dimension doesn't have a coordinate variable */
         new_dim->hdf_dimscaleid = datasetid;
         H5Iinc_ref(new_dim->hdf_dimscaleid);        /* Increment number of objects using ID */
      }
   }

   /* Set the dimension created */
   *dim = new_dim;

exit:
   /* Close the hidden attribute, if it was opened (error, or no error) */
   if (attid > 0 && H5Aclose(attid) < 0)
      BAIL2(NC_EHDFERR);

   /* On error, undo any dimscale creation */
   if (retval < 0 && dimscale_created)
   {
       /* Delete the dimension */
       if ((retval = nc4_dim_list_del(&grp->dim, new_dim)))
           BAIL2(retval);

      /* Reset the group's information */
      grp->ndims = initial_grp_ndims;
      grp->nc4_info->next_dimid = initial_next_dimid;
   }

   return retval;
}

/* This function reads the hacked in coordinates attribute I use for
 * multi-dimensional coordinates. */
static int
read_coord_dimids(NC_GRP_INFO_T *grp, NC_VAR_INFO_T *var)
{
   hid_t coord_att_typeid = -1, coord_attid = -1, spaceid = -1;
   hssize_t npoints;
   int ret = 0;
   int d;

   /* There is a hidden attribute telling us the ids of the
    * dimensions that apply to this multi-dimensional coordinate
    * variable. Read it. */
   if ((coord_attid = H5Aopen_name(var->hdf_datasetid, COORDINATES)) < 0) ret++;
   if (!ret && (coord_att_typeid = H5Aget_type(coord_attid)) < 0) ret++;

   /* How many dimensions are there? */
   if (!ret && (spaceid = H5Aget_space(coord_attid)) < 0) ret++;
#ifdef EXTRA_TESTS
   num_spaces++;
#endif
   if (!ret && (npoints = H5Sget_simple_extent_npoints(spaceid)) < 0) ret++;

   /* Check that the number of points is the same as the number of dimensions
    *   for the variable */
   if (!ret && npoints != var->ndims) ret++;

   if (!ret && H5Aread(coord_attid, coord_att_typeid, var->dimids) < 0) ret++;
   LOG((4, "dimscale %s is multidimensional and has coords", var->name));

   /* Update var->dim field based on the var->dimids */
   for (d = 0; d < var->ndims; d++) {
     /* Ok if does not find a dim at this time, but if found set it */
     nc4_find_dim(grp, var->dimids[d], &var->dim[d], NULL);
   }

   /* Set my HDF5 IDs free! */
   if (spaceid >= 0 && H5Sclose(spaceid) < 0) ret++;
#ifdef EXTRA_TESTS
   num_spaces--;
#endif
   if (coord_att_typeid >= 0 && H5Tclose(coord_att_typeid) < 0) ret++;
   if (coord_attid >= 0 && H5Aclose(coord_attid) < 0) ret++;
   return ret ? NC_EATTMETA : NC_NOERR;
}

/* This function is called when reading a file's metadata for each
 * dimension scale attached to a variable.*/
static herr_t
dimscale_visitor(hid_t did, unsigned dim, hid_t dsid,
                 void *dimscale_hdf5_objids)
{
   H5G_stat_t statbuf;

   /* Get more info on the dimscale object.*/
   if (H5Gget_objinfo(dsid, ".", 1, &statbuf) < 0)
      return -1;

   /* Pass this information back to caller. */
   (*(HDF5_OBJID_T *)dimscale_hdf5_objids).fileno[0] = statbuf.fileno[0];
   (*(HDF5_OBJID_T *)dimscale_hdf5_objids).fileno[1] = statbuf.fileno[1];
   (*(HDF5_OBJID_T *)dimscale_hdf5_objids).objno[0] = statbuf.objno[0];
   (*(HDF5_OBJID_T *)dimscale_hdf5_objids).objno[1] = statbuf.objno[1];
   return 0;
}

/* Given an HDF5 type, set a pointer to netcdf type. */
static int
get_netcdf_type(NC_HDF5_FILE_INFO_T *h5, hid_t native_typeid,
		nc_type *xtype)
{
   NC_TYPE_INFO_T *type;
   H5T_class_t class;
   htri_t is_str, equal = 0;

   assert(h5 && xtype);

   if ((class = H5Tget_class(native_typeid)) < 0)
      return NC_EHDFERR;

   /* H5Tequal doesn't work with H5T_C_S1 for some reason. But
    * H5Tget_class will return H5T_STRING if this is a string. */
   if (class == H5T_STRING)
   {
      if ((is_str = H5Tis_variable_str(native_typeid)) < 0)
         return NC_EHDFERR;
      if (is_str)
         *xtype = NC_STRING;
      else
         *xtype = NC_CHAR;
      return NC_NOERR;
   }
   else if (class == H5T_INTEGER || class == H5T_FLOAT)
   {
      /* For integers and floats, we don't have to worry about
       * endianness if we compare native types. */
      if ((equal = H5Tequal(native_typeid, H5T_NATIVE_SCHAR)) < 0)
         return NC_EHDFERR;
      if (equal)
      {
         *xtype = NC_BYTE;
         return NC_NOERR;
      }
      if ((equal = H5Tequal(native_typeid, H5T_NATIVE_SHORT)) < 0)
         return NC_EHDFERR;
      if (equal)
      {
         *xtype = NC_SHORT;
         return NC_NOERR;
      }
      if ((equal = H5Tequal(native_typeid, H5T_NATIVE_INT)) < 0)
         return NC_EHDFERR;
      if (equal)
      {
         *xtype = NC_INT;
         return NC_NOERR;
      }
      if ((equal = H5Tequal(native_typeid, H5T_NATIVE_FLOAT)) < 0)
         return NC_EHDFERR;
      if (equal)
      {
         *xtype = NC_FLOAT;
         return NC_NOERR;
      }
      if ((equal = H5Tequal(native_typeid, H5T_NATIVE_DOUBLE)) < 0)
         return NC_EHDFERR;
      if (equal)
      {
         *xtype = NC_DOUBLE;
         return NC_NOERR;
      }
      if ((equal = H5Tequal(native_typeid, H5T_NATIVE_UCHAR)) < 0)
         return NC_EHDFERR;
      if (equal)
      {
         *xtype = NC_UBYTE;
         return NC_NOERR;
      }
      if ((equal = H5Tequal(native_typeid, H5T_NATIVE_USHORT)) < 0)
         return NC_EHDFERR;
      if (equal)
      {
         *xtype = NC_USHORT;
         return NC_NOERR;
      }
      if ((equal = H5Tequal(native_typeid, H5T_NATIVE_UINT)) < 0)
         return NC_EHDFERR;
      if (equal)
      {
         *xtype = NC_UINT;
         return NC_NOERR;
      }
      if ((equal = H5Tequal(native_typeid, H5T_NATIVE_LLONG)) < 0)
         return NC_EHDFERR;
      if (equal)
      {
         *xtype = NC_INT64;
         return NC_NOERR;
      }
      if ((equal = H5Tequal(native_typeid, H5T_NATIVE_ULLONG)) < 0)
         return NC_EHDFERR;
      if (equal)
      {
         *xtype = NC_UINT64;
         return NC_NOERR;
      }
   }

   /* Maybe we already know about this type. */
   if (!equal)
      if((type = nc4_rec_find_hdf_type(h5->root_grp, native_typeid)))
      {
         *xtype = type->nc_typeid;
         return NC_NOERR;
      }

   *xtype = NC_NAT;
   return NC_EBADTYPID;
}

/* Given an HDF5 type, set a pointer to netcdf type_info struct,
 * either an existing one (for user-defined types) or a newly created
 * one. */
static int
get_type_info2(NC_HDF5_FILE_INFO_T *h5, hid_t datasetid,
	       NC_TYPE_INFO_T **type_info)
{
   htri_t is_str, equal = 0;
   H5T_class_t class;
   hid_t native_typeid, hdf_typeid;
   H5T_order_t order;
   int t;

   assert(h5 && type_info);

   /* Because these N5T_NATIVE_* constants are actually function calls
    * (!) in H5Tpublic.h, I can't initialize this array in the usual
    * way, because at least some C compilers (like Irix) complain
    * about calling functions when defining constants. So I have to do
    * it like this. Note that there's no native types for char or
    * string. Those are handled later. */
   if (!h5_native_type_constant_g[1])
   {
      h5_native_type_constant_g[1] = H5T_NATIVE_SCHAR;
      h5_native_type_constant_g[2] = H5T_NATIVE_SHORT;
      h5_native_type_constant_g[3] = H5T_NATIVE_INT;
      h5_native_type_constant_g[4] = H5T_NATIVE_FLOAT;
      h5_native_type_constant_g[5] = H5T_NATIVE_DOUBLE;
      h5_native_type_constant_g[6] = H5T_NATIVE_UCHAR;
      h5_native_type_constant_g[7] = H5T_NATIVE_USHORT;
      h5_native_type_constant_g[8] = H5T_NATIVE_UINT;
      h5_native_type_constant_g[9] = H5T_NATIVE_LLONG;
      h5_native_type_constant_g[10] = H5T_NATIVE_ULLONG;
   }

   /* Get the HDF5 typeid - we'll need it later. */
   if ((hdf_typeid = H5Dget_type(datasetid)) < 0)
      return NC_EHDFERR;

   /* Get the native typeid. Will be equivalent to hdf_typeid when
    * creating but not necessarily when reading, a variable. */
   if ((native_typeid = H5Tget_native_type(hdf_typeid, H5T_DIR_DEFAULT)) < 0)
      return NC_EHDFERR;

   /* Is this type an integer, string, compound, or what? */
   if ((class = H5Tget_class(native_typeid)) < 0)
      return NC_EHDFERR;

   /* Is this an atomic type? */
   if (class == H5T_STRING || class == H5T_INTEGER || class == H5T_FLOAT)
   {
      /* Allocate a phony NC_TYPE_INFO_T struct to hold type info. */
      if (!(*type_info = calloc(1, sizeof(NC_TYPE_INFO_T))))
	 return NC_ENOMEM;

      /* H5Tequal doesn't work with H5T_C_S1 for some reason. But
       * H5Tget_class will return H5T_STRING if this is a string. */
      if (class == H5T_STRING)
      {
	 if ((is_str = H5Tis_variable_str(native_typeid)) < 0)
	    return NC_EHDFERR;
	 /* Make sure fixed-len strings will work like variable-len strings */
	 if (is_str || H5Tget_size(hdf_typeid) > 1)
         {
            /* Set a class for the type */
	    t = NUM_TYPES - 1;
            (*type_info)->nc_type_class = NC_STRING;
         }
	 else
         {
            /* Set a class for the type */
	    t = 0;
            (*type_info)->nc_type_class = NC_CHAR;
         }
      }
      else if (class == H5T_INTEGER || class == H5T_FLOAT)
      {
	 for (t = 1; t < NUM_TYPES - 1; t++)
	 {
	    if ((equal = H5Tequal(native_typeid, h5_native_type_constant_g[t])) < 0)
	       return NC_EHDFERR;
	    if (equal)
	       break;
	 }

     /* Find out about endianness.
      * As of HDF 1.8.6, this works with all data types
      * Not just H5T_INTEGER.
      *
      * See https://www.hdfgroup.org/HDF5/doc/RM/RM_H5T.html#Datatype-GetOrder
      */
     if((order = H5Tget_order(hdf_typeid)) < 0)
         return NC_EHDFERR;

     if(order == H5T_ORDER_LE)
         (*type_info)->endianness = NC_ENDIAN_LITTLE;
     else if(order == H5T_ORDER_BE)
         (*type_info)->endianness = NC_ENDIAN_BIG;
     else
         return NC_EBADTYPE;

     if(class == H5T_INTEGER)
          (*type_info)->nc_type_class = NC_INT;
     else
        (*type_info)->nc_type_class = NC_FLOAT;
    }
      (*type_info)->nc_typeid = nc_type_constant_g[t];
      (*type_info)->size = nc_type_size_g[t];
      if (!((*type_info)->name = strdup(nc_type_name_g[t])))
	 return NC_ENOMEM;
      (*type_info)->hdf_typeid = hdf_typeid;
      (*type_info)->native_hdf_typeid = native_typeid;
      return NC_NOERR;
   }
   else
   {
      NC_TYPE_INFO_T *type;

      /* This is a user-defined type. */
      if((type = nc4_rec_find_hdf_type(h5->root_grp, native_typeid)))
	 *type_info = type;

      /* The type entry in the array of user-defined types already has
       * an open data typeid (and native typeid), so close the ones we
       * opened above. */
      if (H5Tclose(native_typeid) < 0)
	 return NC_EHDFERR;
      if (H5Tclose(hdf_typeid) < 0)
	 return NC_EHDFERR;

      if (type)
         return NC_NOERR;
   }

   return NC_EBADTYPID;
}

/* Read an attribute. */
static int
read_hdf5_att(NC_GRP_INFO_T *grp, hid_t attid, NC_ATT_INFO_T *att)
{
   hid_t spaceid = 0, file_typeid = 0;
   hsize_t dims[1] = {0}; /* netcdf attributes always 1-D. */
   int retval = NC_NOERR;
   size_t type_size;
   int att_ndims;
   hssize_t att_npoints;
   H5T_class_t att_class;
   int fixed_len_string = 0;
   size_t fixed_size = 0;

   assert(att->name);
   LOG((5, "%s: att->attnum %d att->name %s att->nc_typeid %d att->len %d",
        __func__, att->attnum, att->name, (int)att->nc_typeid, att->len));

   /* Get type of attribute in file. */
   if ((file_typeid = H5Aget_type(attid)) < 0)
      return NC_EATTMETA;
   if ((att->native_hdf_typeid = H5Tget_native_type(file_typeid, H5T_DIR_DEFAULT)) < 0)
      BAIL(NC_EHDFERR);
   if ((att_class = H5Tget_class(att->native_hdf_typeid)) < 0)
      BAIL(NC_EATTMETA);
   if (att_class == H5T_STRING && !H5Tis_variable_str(att->native_hdf_typeid))
   {
      fixed_len_string++;
      if (!(fixed_size = H5Tget_size(att->native_hdf_typeid)))
	 BAIL(NC_EATTMETA);
   }
   if ((retval = get_netcdf_type(grp->nc4_info, att->native_hdf_typeid, &(att->nc_typeid))))
      BAIL(retval);


   /* Get len. */
   if ((spaceid = H5Aget_space(attid)) < 0)
      BAIL(NC_EATTMETA);
#ifdef EXTRA_TESTS
   num_spaces++;
#endif
   if ((att_ndims = H5Sget_simple_extent_ndims(spaceid)) < 0)
      BAIL(NC_EATTMETA);
   if ((att_npoints = H5Sget_simple_extent_npoints(spaceid)) < 0)
      BAIL(NC_EATTMETA);

   /* If both att_ndims and att_npoints are zero, then this is a
    * zero length att. */
   if (att_ndims == 0 && att_npoints == 0)
      dims[0] = 0;
   else if (att->nc_typeid == NC_STRING)
       dims[0] = att_npoints;
   else if (att->nc_typeid == NC_CHAR)
   {
      /* NC_CHAR attributes are written as a scalar in HDF5, of type
       * H5T_C_S1, of variable length. */
     if (att_ndims == 0)
       {
         if (!(dims[0] = H5Tget_size(file_typeid)))
           BAIL(NC_EATTMETA);
       }
     else
       {
         /* This is really a string type! */
         att->nc_typeid = NC_STRING;
         dims[0] = att_npoints;
       }
   }
   else
   {
      H5S_class_t space_class;

      /* All netcdf attributes are scalar or 1-D only. */
      if (att_ndims > 1)
	 BAIL(NC_EATTMETA);

      /* Check class of HDF5 dataspace */
      if ((space_class = H5Sget_simple_extent_type(spaceid)) < 0)
	 BAIL(NC_EATTMETA);

      /* Check for NULL HDF5 dataspace class (should be weeded out earlier) */
      if (H5S_NULL == space_class)
	 BAIL(NC_EATTMETA);

      /* check for SCALAR HDF5 dataspace class */
      if (H5S_SCALAR == space_class)
          dims[0] = 1;
      else /* Must be "simple" dataspace */
      {
          /* Read the size of this attribute. */
          if (H5Sget_simple_extent_dims(spaceid, dims, NULL) < 0)
             BAIL(NC_EATTMETA);
      }
   }

   /* Tell the user what the length if this attribute is. */
   att->len = dims[0];

   /* Allocate some memory if the len is not zero, and read the
      attribute. */
   if (dims[0])
   {
      if ((retval = nc4_get_typelen_mem(grp->nc4_info, att->nc_typeid, 0,
					&type_size)))
	 return retval;
      if (att_class == H5T_VLEN)
      {
	 if (!(att->vldata = malloc((unsigned int)(att->len * sizeof(hvl_t)))))
	    BAIL(NC_ENOMEM);
	 if (H5Aread(attid, att->native_hdf_typeid, att->vldata) < 0)
	    BAIL(NC_EATTMETA);
      }
      else if (att->nc_typeid == NC_STRING)
      {
	 if (!(att->stdata = calloc(att->len, sizeof(char *))))
	    BAIL(NC_ENOMEM);
	 /* For a fixed length HDF5 string, the read requires
	  * contiguous memory. Meanwhile, the netCDF API requires that
	  * nc_free_string be called on string arrays, which would not
	  * work if one contiguous memory block were used. So here I
	  * convert the contiguous block of strings into an array of
	  * malloced strings (each string with its own malloc). Then I
	  * copy the data and free the contiguous memory. This
	  * involves copying the data, which is bad, but this only
	  * occurs for fixed length string attributes, and presumably
	  * these are small. (And netCDF-4 does not create them - it
	  * always uses variable length strings. */
	 if (fixed_len_string)
	 {
	    int i;
	    char *contig_buf, *cur;

	    /* Alloc space for the contiguous memory read. */
	    if (!(contig_buf = malloc(att->len * fixed_size * sizeof(char))))
	       BAIL(NC_ENOMEM);

	    /* Read the fixed-len strings as one big block. */
	    if (H5Aread(attid, att->native_hdf_typeid, contig_buf) < 0) {
          free(contig_buf);
          BAIL(NC_EATTMETA);
        }

	    /* Copy strings, one at a time, into their new home. Alloc
	       space for each string. The user will later free this
	       space with nc_free_string. */
	    cur = contig_buf;
	    for (i = 0; i < att->len; i++)
	    {
          if (!(att->stdata[i] = malloc(fixed_size))) {
            free(contig_buf);
            BAIL(NC_ENOMEM);
          }
           strncpy(att->stdata[i], cur, fixed_size);
	       cur += fixed_size;
	    }

	    /* Free contiguous memory buffer. */
	    free(contig_buf);
	 }
	 else
	 {
	    /* Read variable-length string atts. */
	    if (H5Aread(attid, att->native_hdf_typeid, att->stdata) < 0)
	       BAIL(NC_EATTMETA);
	 }
      }
      else
      {
	 if (!(att->data = malloc((unsigned int)(att->len * type_size))))
	    BAIL(NC_ENOMEM);
	 if (H5Aread(attid, att->native_hdf_typeid, att->data) < 0)
	    BAIL(NC_EATTMETA);
      }
   }

   if (H5Tclose(file_typeid) < 0)
      BAIL(NC_EHDFERR);
   if (H5Sclose(spaceid) < 0)
      return NC_EHDFERR;
#ifdef EXTRA_TESTS
   num_spaces--;
#endif

   return NC_NOERR;

  exit:
   if (H5Tclose(file_typeid) < 0)
      BAIL2(NC_EHDFERR);
   if (spaceid > 0 && H5Sclose(spaceid) < 0)
      BAIL2(NC_EHDFERR);
#ifdef EXTRA_TESTS
   num_spaces--;
#endif
   return retval;
}

/* Read information about a user defined type from the HDF5 file, and
 * stash it in the group's list of types. */
static int
read_type(NC_GRP_INFO_T *grp, hid_t hdf_typeid, char *type_name)
{
   NC_TYPE_INFO_T *type;
   H5T_class_t class;
   hid_t native_typeid;
   size_t type_size;
   int retval = NC_NOERR;

   assert(grp && type_name);

   LOG((4, "%s: type_name %s grp->name %s", __func__, type_name, grp->name));

   /* What is the native type for this platform? */
   if ((native_typeid = H5Tget_native_type(hdf_typeid, H5T_DIR_DEFAULT)) < 0)
      return NC_EHDFERR;

   /* What is the size of this type on this platform. */
   if (!(type_size = H5Tget_size(native_typeid)))
      return NC_EHDFERR;
   LOG((5, "type_size %d", type_size));

   /* Add to the list for this new type, and get a local pointer to it. */
   if ((retval = nc4_type_list_add(grp, type_size, type_name, &type)))
      return retval;

   /* Remember common info about this type. */
   type->committed = NC_TRUE;
   type->hdf_typeid = hdf_typeid;
   H5Iinc_ref(type->hdf_typeid);        /* Increment number of objects using ID */
   type->native_hdf_typeid = native_typeid;

   /* What is the class of this type, compound, vlen, etc. */
   if ((class = H5Tget_class(hdf_typeid)) < 0)
      return NC_EHDFERR;
   switch (class)
   {
      case H5T_STRING:
         type->nc_type_class = NC_STRING;
         break;

      case H5T_COMPOUND:
         {
            int nmembers;
            unsigned int m;
	    char* member_name = NULL;
#ifdef JNA
            char jna[1001];
#endif

            type->nc_type_class = NC_COMPOUND;

            if ((nmembers = H5Tget_nmembers(hdf_typeid)) < 0)
               return NC_EHDFERR;
            LOG((5, "compound type has %d members", nmembers));
            for (m = 0; m < nmembers; m++)
            {
               hid_t member_hdf_typeid;
               hid_t member_native_typeid;
               size_t member_offset;
               H5T_class_t mem_class;
               nc_type member_xtype;


               /* Get the typeid and native typeid of this member of the
                * compound type. */
               if ((member_hdf_typeid = H5Tget_member_type(type->native_hdf_typeid, m)) < 0)
                  return NC_EHDFERR;

               if ((member_native_typeid = H5Tget_native_type(member_hdf_typeid, H5T_DIR_DEFAULT)) < 0)
                  return NC_EHDFERR;

               /* Get the name of the member.*/
               member_name = H5Tget_member_name(type->native_hdf_typeid, m);
               if (!member_name || strlen(member_name) > NC_MAX_NAME) {
                  retval = NC_EBADNAME;
		  break;
	       }
#ifdef JNA
	       else {
		strncpy(jna,member_name,1000);
		member_name = jna;
               }
#endif

               /* Offset in bytes on *this* platform. */
               member_offset = H5Tget_member_offset(type->native_hdf_typeid, m);

               /* Get dimensional data if this member is an array of something. */
               if ((mem_class = H5Tget_class(member_hdf_typeid)) < 0)
                  return NC_EHDFERR;
               if (mem_class == H5T_ARRAY)
               {
                  int ndims, dim_size[NC_MAX_VAR_DIMS];
                  hsize_t dims[NC_MAX_VAR_DIMS];
                  int d;

                  if ((ndims = H5Tget_array_ndims(member_hdf_typeid)) < 0) {
                     retval = NC_EHDFERR;
		     break;
		  }
                  if (H5Tget_array_dims(member_hdf_typeid, dims, NULL) != ndims) {
                     retval = NC_EHDFERR;
		     break;
		  }
                  for (d = 0; d < ndims; d++)
                     dim_size[d] = dims[d];

                  /* What is the netCDF typeid of this member? */
                  if ((retval = get_netcdf_type(grp->nc4_info, H5Tget_super(member_hdf_typeid),
                                                &member_xtype)))
		     break;

                  /* Add this member to our list of fields in this compound type. */
                  if ((retval = nc4_field_list_add(&type->u.c.field, type->u.c.num_fields++, member_name,
                                                   member_offset, H5Tget_super(member_hdf_typeid),
                                                   H5Tget_super(member_native_typeid),
                                                   member_xtype, ndims, dim_size)))
                     break;
               }
               else
               {
                  /* What is the netCDF typeid of this member? */
                  if ((retval = get_netcdf_type(grp->nc4_info, member_native_typeid,
                                                &member_xtype)))
                     break;

                  /* Add this member to our list of fields in this compound type. */
                  if ((retval = nc4_field_list_add(&type->u.c.field, type->u.c.num_fields++, member_name,
                                                   member_offset, member_hdf_typeid, member_native_typeid,
                                                   member_xtype, 0, NULL)))
                     break;
               }

#ifndef JNA

               /* Free the member name (which HDF5 allocated for us). */
			   /* On Windows using the microsoft runtime, it is an error
				  for one library to free memory allocated by a different library.
                  IF it is available, we should use H5free_memory*/

#ifdef HDF5_HAS_H5FREE
               if(member_name != NULL) H5free_memory(member_name);
#else
#ifndef _MSC_VER
               if(member_name != NULL) free(member_name);
#endif
#endif
#endif
	       member_name = NULL;
            }
#ifndef JNA
	    if(member_name != NULL)
		free(member_name);
#endif
	    if(retval) /* error exit from loop */
		return retval;
         }
         break;

      case H5T_VLEN:
         {
            htri_t ret;

            /* For conveninence we allow user to pass vlens of strings
             * with null terminated strings. This means strings are
             * treated slightly differently by the API, although they are
             * really just VLENs of characters. */
            if ((ret = H5Tis_variable_str(hdf_typeid)) < 0)
               return NC_EHDFERR;
            if (ret)
               type->nc_type_class = NC_STRING;
            else
            {
               hid_t base_hdf_typeid;
               nc_type base_nc_type = NC_NAT;

               type->nc_type_class = NC_VLEN;

               /* Find the base type of this vlen (i.e. what is this a
                * vlen of?) */
               if (!(base_hdf_typeid = H5Tget_super(native_typeid)))
                  return NC_EHDFERR;

               /* What size is this type? */
               if (!(type_size = H5Tget_size(base_hdf_typeid)))
                  return NC_EHDFERR;

               /* What is the netcdf corresponding type. */
               if ((retval = get_netcdf_type(grp->nc4_info, base_hdf_typeid,
                                             &base_nc_type)))
                  return retval;
               LOG((5, "base_hdf_typeid 0x%x type_size %d base_nc_type %d",
                    base_hdf_typeid, type_size, base_nc_type));

               /* Remember the base types for this vlen */
               type->u.v.base_nc_typeid = base_nc_type;
               type->u.v.base_hdf_typeid = base_hdf_typeid;
            }
         }
         break;

      case H5T_OPAQUE:
         type->nc_type_class = NC_OPAQUE;
         break;

      case H5T_ENUM:
         {
            hid_t base_hdf_typeid;
            nc_type base_nc_type = NC_NAT;
            void *value;
            int i;
	    char *member_name = NULL;
#ifdef JNA
            char jna[1001];
#endif

            type->nc_type_class = NC_ENUM;

            /* Find the base type of this enum (i.e. what is this a
             * enum of?) */
            if (!(base_hdf_typeid = H5Tget_super(hdf_typeid)))
               return NC_EHDFERR;
            /* What size is this type? */
            if (!(type_size = H5Tget_size(base_hdf_typeid)))
               return NC_EHDFERR;
            /* What is the netcdf corresponding type. */
            if ((retval = get_netcdf_type(grp->nc4_info, base_hdf_typeid,
                                          &base_nc_type)))
               return retval;
            LOG((5, "base_hdf_typeid 0x%x type_size %d base_nc_type %d",
                 base_hdf_typeid, type_size, base_nc_type));

            /* Remember the base types for this enum */
            type->u.e.base_nc_typeid = base_nc_type;
            type->u.e.base_hdf_typeid = base_hdf_typeid;

            /* Find out how many member are in the enum. */
            if ((type->u.e.num_members = H5Tget_nmembers(hdf_typeid)) < 0)
               return NC_EHDFERR;

            /* Allocate space for one value. */
            if (!(value = calloc(1, type_size)))
               return NC_ENOMEM;

            /* Read each name and value defined in the enum. */
            for (i = 0; i < type->u.e.num_members; i++)
            {

               /* Get the name and value from HDF5. */
               if (!(member_name = H5Tget_member_name(hdf_typeid, i)))
               {
                  retval = NC_EHDFERR;
		  break;
               }
#ifdef JNA
		strncpy(jna,member_name,1000);
		member_name = jna;
#endif

               if (strlen(member_name) > NC_MAX_NAME)
               {
                  retval = NC_EBADNAME;
		  break;
               }
               if (H5Tget_member_value(hdf_typeid, i, value) < 0)
               {
                  retval = NC_EHDFERR;
		  break;
               }

               /* Insert new field into this type's list of fields. */
               if ((retval = nc4_enum_member_add(&type->u.e.enum_member, type->size,
                                                 member_name, value)))
               {
		  break;
               }

#ifndef JNA
               /* Free the member name (which HDF5 allocated for us). */
               if(member_name != NULL) free(member_name);
#endif
	       member_name = NULL;
            }

#ifndef JNA
	    if(member_name != NULL)
		free(member_name);
#endif
        if(value) free(value);
        if(retval) /* error exit from loop */
          return retval;
         }
         break;

      default:
         LOG((0, "unknown class"));
         return NC_EBADCLASS;
   }
   return retval;
}

/* This function is called by read_dataset, (which is called by
 * nc4_rec_read_metadata) when a netCDF variable is found in the
 * file. This function reads in all the metadata about the var,
 * including the attributes. */
static int
read_var(NC_GRP_INFO_T *grp, hid_t datasetid, const char *obj_name,
         size_t ndims, NC_DIM_INFO_T *dim)
{
   NC_VAR_INFO_T *var = NULL;
   hid_t access_pid = 0;
   int incr_id_rc = 0;          /* Whether the dataset ID's ref count has been incremented */
   int natts, a, d;
   const char** reserved;

   NC_ATT_INFO_T *att;
   hid_t attid = 0;
   char att_name[NC_MAX_HDF5_NAME + 1];

   H5Z_filter_t filter;
   int num_filters;
   hid_t propid = 0;
   H5D_fill_value_t fill_status;
   H5D_layout_t layout;
   hsize_t chunksize[NC_MAX_VAR_DIMS] = {0};
   int retval = NC_NOERR;
   double rdcc_w0;
   int f;

   assert(obj_name && grp);
   LOG((4, "%s: obj_name %s", __func__, obj_name));

   /* Add a variable to the end of the group's var list. */
   if ((retval = nc4_var_list_add(&grp->var, &var)))
      BAIL(retval);

   /* Fill in what we already know. */
   var->hdf_datasetid = datasetid;
   H5Iinc_ref(var->hdf_datasetid);      /* Increment number of objects using ID */
   incr_id_rc++;                        /* Indicate that we've incremented the ref. count (for errors) */
   var->varid = grp->nvars++;
   var->created = NC_TRUE;
   var->ndims = ndims;

   /* We need some room to store information about dimensions for this
    * var. */
   if (var->ndims)
   {
      if (!(var->dim = calloc(var->ndims, sizeof(NC_DIM_INFO_T *))))
	 BAIL(NC_ENOMEM);
      if (!(var->dimids = calloc(var->ndims, sizeof(int))))
	 BAIL(NC_ENOMEM);
   }

   /* Get the current chunk cache settings. */
   if ((access_pid = H5Dget_access_plist(datasetid)) < 0)
      BAIL(NC_EVARMETA);
#ifdef EXTRA_TESTS
   num_plists++;
#endif

   /* Learn about current chunk cache settings. */
   if ((H5Pget_chunk_cache(access_pid, &(var->chunk_cache_nelems),
			   &(var->chunk_cache_size), &rdcc_w0)) < 0)
      BAIL(NC_EHDFERR);
   var->chunk_cache_preemption = rdcc_w0;

   /* Check for a weird case: a non-coordinate variable that has the
    * same name as a dimension. It's legal in netcdf, and requires
    * that the HDF5 dataset name be changed. */
   if (strlen(obj_name) > strlen(NON_COORD_PREPEND) &&
         !strncmp(obj_name, NON_COORD_PREPEND, strlen(NON_COORD_PREPEND)))
   {
      /* Allocate space for the name. */
      if (!(var->name = malloc(((strlen(obj_name) - strlen(NON_COORD_PREPEND))+ 1) * sizeof(char))))
         BAIL(NC_ENOMEM);

      strcpy(var->name, &obj_name[strlen(NON_COORD_PREPEND)]);

      /* Allocate space for the HDF5 name. */
      if (!(var->hdf5_name = malloc((strlen(obj_name) + 1) * sizeof(char))))
         BAIL(NC_ENOMEM);

      strcpy(var->hdf5_name, obj_name);
   }
   else
   {
      /* Allocate space for the name. */
      if (!(var->name = malloc((strlen(obj_name) + 1) * sizeof(char))))
         BAIL(NC_ENOMEM);

      strcpy(var->name, obj_name);
   }

   var->hash = hash_fast(var->name, strlen(var->name));
   /* Find out what filters are applied to this HDF5 dataset,
    * fletcher32, deflate, and/or shuffle, and other compressors. */
   if ((propid = H5Dget_create_plist(datasetid)) < 0)
      BAIL(NC_EHDFERR);
#ifdef EXTRA_TESTS
   num_plists++;
#endif /* EXTRA_TESTS */

   /* Get the chunking info for non-scalar vars. */
   if ((layout = H5Pget_layout(propid)) < -1)
      BAIL(NC_EHDFERR);
   if (layout == H5D_CHUNKED)
   {
      if (H5Pget_chunk(propid, NC_MAX_VAR_DIMS, chunksize) < 0)
         BAIL(NC_EHDFERR);
      if (!(var->chunksizes = malloc(var->ndims * sizeof(size_t))))
	 BAIL(NC_ENOMEM);
      for (d = 0; d < var->ndims; d++)
         var->chunksizes[d] = chunksize[d];
   }
   else if (layout == H5D_CONTIGUOUS || layout == H5D_COMPACT)
      var->contiguous = NC_TRUE;

   /* The possible values of filter (which is just an int) can be
    * found in H5Zpublic.h. */
   if ((num_filters = H5Pget_nfilters(propid)) < 0)
      BAIL(NC_EHDFERR);
   for (f = 0; f < num_filters; f++)
   {
      size_t cd_nelems = NC_COMPRESSION_MAX_PARAMS;
      unsigned int cd_values[NC_COMPRESSION_MAX_PARAMS];
      int status;
      if ((filter = H5Pget_filter2(propid, f, NULL, &cd_nelems,
                                   cd_values, 0, NULL, NULL)) < 0)
            BAIL(NC_EHDFERR);
        switch (filter)
        {
           case H5Z_FILTER_SHUFFLE:
              var->shuffle = NC_TRUE;
              break;
           case H5Z_FILTER_FLETCHER32:
              var->fletcher32 = NC_TRUE;
              break;
           default:
	      status = nc_compress_inq_parameters(
                                      nc_compress_name_for(filter),
				      propid,
				      (int)cd_nelems,
				      cd_values,
				      var->algorithm,
				      &var->compress_nparams,
                                      var->compress_params);
	      if(status != NC_NOERR)
                  LOG((1, "Yikes! Unknown filter type found on dataset!"));
  	      break;
        }
   }

   /* Learn all about the type of this variable. */
   if ((retval = get_type_info2(grp->nc4_info, datasetid,
				&var->type_info)))
      BAIL(retval);

   /* Indicate that the variable has a pointer to the type */
   var->type_info->rc++;

   /* Is there a fill value associated with this dataset? */
   if (H5Pfill_value_defined(propid, &fill_status) < 0)
      BAIL(NC_EHDFERR);

   /* Get the fill value, if there is one defined. */
   if (fill_status == H5D_FILL_VALUE_USER_DEFINED)
   {
      /* Allocate space to hold the fill value. */
      if (!var->fill_value)
      {
	 if (var->type_info->nc_type_class == NC_VLEN)
	 {
	    if (!(var->fill_value = malloc(sizeof(nc_vlen_t))))
	       BAIL(NC_ENOMEM);
	 }
	 else if (var->type_info->nc_type_class == NC_STRING)
	 {
	    if (!(var->fill_value = malloc(sizeof(char *))))
	       BAIL(NC_ENOMEM);
	 }
	 else
	 {
            assert(var->type_info->size);
	    if (!(var->fill_value = malloc(var->type_info->size)))
	       BAIL(NC_ENOMEM);
	 }
      }

      /* Get the fill value from the HDF5 property lust. */
      if (H5Pget_fill_value(propid, var->type_info->native_hdf_typeid,
			    var->fill_value) < 0)
         BAIL(NC_EHDFERR);
   }
   else
      var->no_fill = NC_TRUE;

   /* If it's a scale, mark it as such. */
   if (dim)
   {
      assert(ndims);
      var->dimscale = NC_TRUE;
      if (var->ndims > 1)
      {
	 if ((retval = read_coord_dimids(grp, var)))
	    BAIL(retval);
      }
      else
      {
         /* sanity check */
         assert(0 == strcmp(var->name, dim->name));

         var->dimids[0] = dim->dimid;
	 var->dim[0] = dim;
      }
      dim->coord_var = var;
   }
   /* If this is not a scale, but has scales, iterate
    * through them. (i.e. this is a variable that is not a
    * coordinate variable) */
   else
   {
      int num_scales = 0;

      /* Find out how many scales are attached to this
       * dataset. H5DSget_num_scales returns an error if there are no
       * scales, so convert a negative return value to zero. */
      num_scales = H5DSget_num_scales(datasetid, 0);
      if (num_scales < 0)
         num_scales = 0;

      if (num_scales && ndims)
      {
         /* Allocate space to remember whether the dimscale has been attached
          * for each dimension. */
         if (NULL == (var->dimscale_attached = calloc(ndims, sizeof(nc_bool_t))))
            BAIL(NC_ENOMEM);

         /* Store id information allowing us to match hdf5
          * dimscales to netcdf dimensions. */
         if (NULL == (var->dimscale_hdf5_objids = malloc(ndims * sizeof(struct hdf5_objid))))
            BAIL(NC_ENOMEM);
         for (d = 0; d < var->ndims; d++)
         {
            if (H5DSiterate_scales(var->hdf_datasetid, d, NULL, dimscale_visitor,
                                   &(var->dimscale_hdf5_objids[d])) < 0)
               BAIL(NC_EHDFERR);
            var->dimscale_attached[d] = NC_TRUE;
         }
      }
   }

   /* Now read all the attributes of this variable, ignoring the
      ones that hold HDF5 dimension scale information. */
   if ((natts = H5Aget_num_attrs(var->hdf_datasetid)) < 0)
      BAIL(NC_EATTMETA);
   for (a = 0; a < natts; a++)
   {
      /* Close the attribute and try to move on with our
       * lives. Like bits through the network port, so
       * flows the Days of Our Lives! */
      if (attid && H5Aclose(attid) < 0)
         BAIL(NC_EHDFERR);

      /* Open the att and get its name. */
      if ((attid = H5Aopen_idx(var->hdf_datasetid, (unsigned int)a)) < 0)
         BAIL(NC_EATTMETA);
      if (H5Aget_name(attid, NC_MAX_HDF5_NAME, att_name) < 0)
         BAIL(NC_EATTMETA);
      LOG((4, "%s:: a %d att_name %s", __func__, a, att_name));

      /* Should we ignore this attribute? */
      for(reserved=NC_RESERVED_VARATT_LIST;*reserved;reserved++) {
          if (strcmp(att_name, *reserved)==0) break;
      }
      if(*reserved == NULL) {
	 /* Add to the end of the list of atts for this var. */
	 if ((retval = nc4_att_list_add(&var->att, &att)))
	    BAIL(retval);

	 /* Fill in the information we know. */
	 att->attnum = var->natts++;
	 if (!(att->name = strdup(att_name)))
	    BAIL(NC_ENOMEM);

	 /* Read the rest of the info about the att,
	  * including its values. */
	 if ((retval = read_hdf5_att(grp, attid, att)))
         {
            if (NC_EBADTYPID == retval)
            {
                if ((retval = nc4_att_list_del(&var->att, att)))
                    BAIL(retval);
                continue;
            }
            else
                BAIL(retval);
         }

	 att->created = NC_TRUE;
      } /* endif not HDF5 att */
   } /* next attribute */

   /* Is this a deflated variable with a chunksize greater than the
    * current cache size? */
   if ((retval = nc4_adjust_var_cache(grp, var)))
      BAIL(retval);

exit:
   if (retval)
   {
       if (incr_id_rc && H5Idec_ref(datasetid) < 0)
          BAIL2(NC_EHDFERR);
       if (var && nc4_var_list_del(&grp->var, var))
          BAIL2(NC_EHDFERR);
   }
   if (access_pid && H5Pclose(access_pid) < 0)
      BAIL2(NC_EHDFERR);
#ifdef EXTRA_TESTS
   num_plists--;
#endif
   if (propid > 0 && H5Pclose(propid) < 0)
      BAIL2(NC_EHDFERR);
#ifdef EXTRA_TESTS
   num_plists--;
#endif
   if (attid > 0 && H5Aclose(attid) < 0)
      BAIL2(NC_EHDFERR);
   return retval;
}


/* This function is called by nc4_rec_read_metadata to read all the
 * group level attributes (the NC_GLOBAL atts for this group). */
static int
read_grp_atts(NC_GRP_INFO_T *grp)
{
   hid_t attid = -1;
   hsize_t num_obj, i;
   NC_ATT_INFO_T *att;
   NC_TYPE_INFO_T *type;
   char obj_name[NC_MAX_HDF5_NAME + 1];
   int max_len;
   int retval = NC_NOERR;
   int hidden = 0;

   num_obj = H5Aget_num_attrs(grp->hdf_grpid);
   for (i = 0; i < num_obj; i++)
   {
      if ((attid = H5Aopen_idx(grp->hdf_grpid, (unsigned int)i)) < 0)
         BAIL(NC_EATTMETA);
      if (H5Aget_name(attid, NC_MAX_NAME + 1, obj_name) < 0)
         BAIL(NC_EATTMETA);
      LOG((3, "reading attribute of _netCDF group, named %s", obj_name));

      /* See if this a hidden, global attribute */
      if(grp->nc4_info->root_grp == grp) {
	const char** reserved = NC_RESERVED_ATT_LIST;
	hidden = 0;
	for(;*reserved;reserved++) {
	    if(strcmp(*reserved,obj_name)==0) {
		hidden = 1;
		break;
	    }
	}
      }

      /* This may be an attribute telling us that strict netcdf-3
       * rules are in effect. If so, we will make note of the fact,
       * but not add this attribute to the metadata. It's not a user
       * attribute, but an internal netcdf-4 one. */
      if(strcmp(obj_name, NC3_STRICT_ATT_NAME)==0)
             grp->nc4_info->cmode |= NC_CLASSIC_MODEL;
      else if(!hidden) {
         /* Add an att struct at the end of the list, and then go to it. */
         if ((retval = nc4_att_list_add(&grp->att, &att)))
            BAIL(retval);

	 /* Add the info about this attribute. */
	 max_len = strlen(obj_name) > NC_MAX_NAME ? NC_MAX_NAME : strlen(obj_name);
	 if (!(att->name = malloc((max_len + 1) * sizeof(char))))
	    BAIL(NC_ENOMEM);
         strncpy(att->name, obj_name, max_len);
         att->name[max_len] = 0;
         att->attnum = grp->natts++;
         retval = read_hdf5_att(grp, attid, att);
         if(retval == NC_EBADTYPID) {
               if((retval = nc4_att_list_del(&grp->att, att)))
                  BAIL(retval);
	 } else if(retval) {
               BAIL(retval);
         } else {
             att->created = NC_TRUE;
	     if ((retval = nc4_find_type(grp->nc4_info, att->nc_typeid, &type)))
            	BAIL(retval);
	 }
      }
      /* Unconditionally close the open attribute */
      H5Aclose(attid);
      attid = -1;
   }

exit:
   if (attid > 0) {
	if(H5Aclose(attid) < 0)
            BAIL2(NC_EHDFERR);
   }
   return retval;
}

/* This function is called when nc4_rec_read_metadata encounters an HDF5
 * dataset when reading a file. */
static int
read_dataset(NC_GRP_INFO_T *grp, hid_t datasetid, const char *obj_name,
    const H5G_stat_t *statbuf)
{
   NC_DIM_INFO_T *dim = NULL;   /* Dimension created for scales */
   hid_t spaceid = 0;
   int ndims;
   htri_t is_scale;
   int retval = NC_NOERR;

   /* Get the dimension information for this dataset. */
   if ((spaceid = H5Dget_space(datasetid)) < 0)
      BAIL(NC_EHDFERR);
#ifdef EXTRA_TESTS
   num_spaces++;
#endif
   if ((ndims = H5Sget_simple_extent_ndims(spaceid)) < 0)
      BAIL(NC_EHDFERR);

   /* Is this a dimscale? */
   if ((is_scale = H5DSis_scale(datasetid)) < 0)
      BAIL(NC_EHDFERR);
   if (is_scale)
   {
      hsize_t dims[H5S_MAX_RANK];
      hsize_t max_dims[H5S_MAX_RANK];

      /* Query the scale's size & max. size */
      if (H5Sget_simple_extent_dims(spaceid, dims, max_dims) < 0)
         BAIL(NC_EHDFERR);

      /* Read the scale information. */
      if ((retval = read_scale(grp, datasetid, obj_name, statbuf, dims[0],
                               max_dims[0], &dim)))
         BAIL(retval);
   }

   /* Add a var to the linked list, and get its metadata,
    * unless this is one of those funny dimscales that are a
    * dimension in netCDF but not a variable. (Spooky!) */
   if (NULL == dim || (dim && !dim->hdf_dimscaleid))
      if ((retval = read_var(grp, datasetid, obj_name, ndims, dim)))
	 BAIL(retval);

exit:
   if (spaceid && H5Sclose(spaceid) <0)
      BAIL2(retval);
#ifdef EXTRA_TESTS
   num_spaces--;
#endif

   return retval;
}

static int
nc4_rec_read_metadata_cb_list_add(NC4_rec_read_metadata_obj_info_t **head,
                  NC4_rec_read_metadata_obj_info_t **tail,
                  const NC4_rec_read_metadata_obj_info_t *oinfo)
{
   NC4_rec_read_metadata_obj_info_t *new_oinfo;    /* Pointer to info for object */

   /* Allocate memory for the object's info */
   if (!(new_oinfo = calloc(1, sizeof(*new_oinfo))))
      return NC_ENOMEM;

   /* Make a copy of the object's info */
   memcpy(new_oinfo, oinfo, sizeof(*oinfo));

   if (*tail)
   {
       assert(*head);
       (*tail)->next = new_oinfo;
       *tail = new_oinfo;
   }
   else
   {
       assert(NULL == *head);
       *head = *tail = new_oinfo;
   }

   return (NC_NOERR);
}

static int
nc4_rec_read_metadata_cb(hid_t grpid, const char *name, const H5L_info_t *info,
		      void *_op_data)
{
    NC4_rec_read_metadata_ud_t *udata = (NC4_rec_read_metadata_ud_t *)_op_data; /* Pointer to user data for callback */
    NC4_rec_read_metadata_obj_info_t oinfo;    /* Pointer to info for object */
    int retval = H5_ITER_CONT;

   /* Reset the memory for the object's info */
   memset(&oinfo, 0, sizeof(oinfo));

   /* Open this critter. */
   if ((oinfo.oid = H5Oopen(grpid, name, H5P_DEFAULT)) < 0)
      BAIL(H5_ITER_ERROR);

   /* Get info about the object.*/
   if (H5Gget_objinfo(oinfo.oid, ".", 1, &oinfo.statbuf) < 0)
      BAIL(H5_ITER_ERROR);

   strncpy(oinfo.oname, name, NC_MAX_NAME);

   /* Add object to list, for later */
   switch(oinfo.statbuf.type)
   {
      case H5G_GROUP:
         LOG((3, "found group %s", oinfo.oname));

         /* Defer descending into child group immediately, so that the types
          *     in the current group can be processed and be ready for use by
          *     vars in the child group(s).
          */
         if (nc4_rec_read_metadata_cb_list_add(&udata->grps_head, &udata->grps_tail, &oinfo))
             BAIL(H5_ITER_ERROR);
         break;

      case H5G_DATASET:
         LOG((3, "found dataset %s", oinfo.oname));

         /* Learn all about this dataset, which may be a dimscale
          * (i.e. dimension metadata), or real data. */
         if ((retval = read_dataset(udata->grp, oinfo.oid, oinfo.oname, &oinfo.statbuf)))
         {
            /* Allow NC_EBADTYPID to transparently skip over datasets
             *  which have a datatype that netCDF-4 doesn't undertand
             *  (currently), but break out of iteration for other
             *  errors.
             */
            if(NC_EBADTYPID != retval)
               BAIL(H5_ITER_ERROR);
            else
               retval = H5_ITER_CONT;
         }

         /* Close the object */
         if (H5Oclose(oinfo.oid) < 0)
	    BAIL(H5_ITER_ERROR);
         break;

      case H5G_TYPE:
         LOG((3, "found datatype %s", oinfo.oname));

         /* Process the named datatype */
         if (read_type(udata->grp, oinfo.oid, oinfo.oname))
            BAIL(H5_ITER_ERROR);

         /* Close the object */
         if (H5Oclose(oinfo.oid) < 0)
	    BAIL(H5_ITER_ERROR);
         break;

      default:
         LOG((0, "Unknown object class %d in %s!", oinfo.statbuf.type, __func__));
         BAIL(H5_ITER_ERROR);
    }

exit:
   if (retval)
   {
      if (oinfo.oid > 0 && H5Oclose(oinfo.oid) < 0)
         BAIL2(H5_ITER_ERROR);
   }

   return (retval);
}

/* This is the main function to recursively read all the metadata for the file. */
/* The links in the 'grp' are iterated over and added to the file's metadata
 *      information.  Note that child groups are not immediately processed, but
 *      are deferred until all the other links in the group are handled (so that
 *      vars in the child groups are guaranteed to have types that they use in
 *      a parent group in place).
 */
static int
nc4_rec_read_metadata(NC_GRP_INFO_T *grp)
{
    NC4_rec_read_metadata_ud_t udata;   /* User data for iteration */
    NC4_rec_read_metadata_obj_info_t *oinfo;    /* Pointer to info for object */
    hsize_t idx=0;
    hid_t pid = 0;
    unsigned crt_order_flags = 0;
    H5_index_t iter_index;
    int retval = NC_NOERR; /* everything worked! */

    assert(grp && grp->name);
    LOG((3, "%s: grp->name %s", __func__, grp->name));

    /* Portably initialize user data for later */
    memset(&udata, 0, sizeof(udata));

    /* Open this HDF5 group and retain its grpid. It will remain open
     * with HDF5 until this file is nc_closed. */
    if (!grp->hdf_grpid)
    {
        if (grp->parent)
        {
            if ((grp->hdf_grpid = H5Gopen2(grp->parent->hdf_grpid,
					grp->name, H5P_DEFAULT)) < 0)
                BAIL(NC_EHDFERR);
        }
        else
        {
	    if ((grp->hdf_grpid = H5Gopen2(grp->nc4_info->hdfid,
					   "/", H5P_DEFAULT)) < 0)
                BAIL(NC_EHDFERR);
        }
    }
    assert(grp->hdf_grpid > 0);

    /* Get the group creation flags, to check for creation ordering */
    pid = H5Gget_create_plist(grp->hdf_grpid);
    H5Pget_link_creation_order(pid, &crt_order_flags);
    if (H5Pclose(pid) < 0)
	BAIL(NC_EHDFERR);

    /* Set the iteration index to use */
    if (crt_order_flags & H5P_CRT_ORDER_TRACKED)
        iter_index = H5_INDEX_CRT_ORDER;
    else
    {
        NC_HDF5_FILE_INFO_T *h5 = grp->nc4_info;

        /* Without creation ordering, file must be read-only. */
        if (!h5->no_write)
            BAIL(NC_ECANTWRITE);

        iter_index = H5_INDEX_NAME;
    }

    /* Set user data for iteration */
    udata.grp = grp;

    /* Iterate over links in this group, building lists for the types,
     *  datasets and groups encountered
     */
    if (H5Literate(grp->hdf_grpid, iter_index, H5_ITER_INC, &idx,
            nc4_rec_read_metadata_cb, (void *)&udata) < 0)
	BAIL(NC_EHDFERR);

    /* Process the child groups found */
    /* (Deferred until now, so that the types in the current group get
     *  processed and are available for vars in the child group(s).)
     */
    for (oinfo = udata.grps_head; oinfo; oinfo = udata.grps_head)
    {
        NC_GRP_INFO_T *child_grp;
        NC_HDF5_FILE_INFO_T *h5 = grp->nc4_info;

        /* Add group to file's hierarchy */
        if ((retval = nc4_grp_list_add(&(grp->children), h5->next_nc_grpid++,
                        grp, grp->nc4_info->controller, oinfo->oname, &child_grp)))
            BAIL(retval);

        /* Recursively read the child group's metadata */
        if ((retval = nc4_rec_read_metadata(child_grp)))
            BAIL(retval);

        /* Close the object */
        if (H5Oclose(oinfo->oid) < 0)
	    BAIL(NC_EHDFERR);

        /* Advance to next node, free current node */
        udata.grps_head = oinfo->next;
        free(oinfo);
    }

    /* Scan the group for global (i.e. group-level) attributes. */
    if ((retval = read_grp_atts(grp)))
	BAIL(retval);

exit:
    /* Clean up local information on error, if anything remains */
    if (retval)
    {
        for (oinfo = udata.grps_head; oinfo; oinfo = udata.grps_head)
        {
            /* Close the object */
            if (H5Oclose(oinfo->oid) < 0)
                BAIL2(NC_EHDFERR);

            /* Advance to next node, free current node */
            udata.grps_head = oinfo->next;
            free(oinfo);
        }
    }

    return retval;
}

/* Open a netcdf-4 file. Things have already been kicked off in
 * ncfunc.c in nc_open, but here the netCDF-4 part of opening a file
 * is handled. */
static int
nc4_open_file(const char *path, int mode, void* parameters, NC *nc)
{
   hid_t fapl_id = H5P_DEFAULT;
   unsigned flags = (mode & NC_WRITE) ?
      H5F_ACC_RDWR : H5F_ACC_RDONLY;
   int retval;
   NC_HDF5_FILE_INFO_T* nc4_info = NULL;
   int inmemory = ((mode & NC_INMEMORY) == NC_INMEMORY);
#ifdef USE_DISKLESS
   NC_MEM_INFO* meminfo = (NC_MEM_INFO*)parameters;
#endif
#ifdef USE_PARALLEL4
   NC_MPI_INFO* mpiinfo = (NC_MPI_INFO*)parameters;
   int comm_duped = 0;          /* Whether the MPI Communicator was duplicated */
   int info_duped = 0;          /* Whether the MPI Info object was duplicated */
#endif /* !USE_PARALLEL4 */

   LOG((3, "%s: path %s mode %d", __func__, path, mode));
   assert(path && nc);

   /* Add necessary structs to hold netcdf-4 file data. */
   if ((retval = nc4_nc4f_list_add(nc, path, mode)))
      BAIL(retval);
   nc4_info = NC4_DATA(nc);
   assert(nc4_info && nc4_info->root_grp);

   /* Need this access plist to control how HDF5 handles open objects
    * on file close. (Setting H5F_CLOSE_SEMI will cause H5Fclose to
    * fail if there are any open objects in the file. */
   if ((fapl_id = H5Pcreate(H5P_FILE_ACCESS)) < 0)
      BAIL(NC_EHDFERR);

#ifdef EXTRA_TESTS
   num_plists++;
#endif
#ifdef EXTRA_TESTS
   if (H5Pset_fclose_degree(fapl_id, H5F_CLOSE_SEMI))
      BAIL(NC_EHDFERR);
#else
   if (H5Pset_fclose_degree(fapl_id, H5F_CLOSE_STRONG))
      BAIL(NC_EHDFERR);
#endif

#ifdef USE_PARALLEL4
   /* If this is a parallel file create, set up the file creation
      property list. */
   if (mode & NC_MPIIO || mode & NC_MPIPOSIX)
   {
      nc4_info->parallel = NC_TRUE;
      if (mode & NC_MPIIO)  /* MPI/IO */
      {
	 LOG((4, "opening parallel file with MPI/IO"));
	 if (H5Pset_fapl_mpio(fapl_id, mpiinfo->comm, mpiinfo->info) < 0)
	    BAIL(NC_EPARINIT);
      }
#ifdef USE_PARALLEL_POSIX
      else /* MPI/POSIX */
      {
	 LOG((4, "opening parallel file with MPI/posix"));
	 if (H5Pset_fapl_mpiposix(fapl_id, mpiinfo->comm, 0) < 0)
	    BAIL(NC_EPARINIT);
      }
#else /* USE_PARALLEL_POSIX */
      /* Should not happen! Code in NC4_create/NC4_open should alias the
       *        NC_MPIPOSIX flag to NC_MPIIO, if the MPI-POSIX VFD is not
       *        available in HDF5. -QAK
       */
      else /* MPI/POSIX */
         BAIL(NC_EPARINIT);
#endif /* USE_PARALLEL_POSIX */

      /* Keep copies of the MPI Comm & Info objects */
      if (MPI_SUCCESS != MPI_Comm_dup(mpiinfo->comm, &nc4_info->comm))
         BAIL(NC_EMPI);
      comm_duped++;
      if (MPI_INFO_NULL != mpiinfo->info)
      {
         if (MPI_SUCCESS != MPI_Info_dup(mpiinfo->info, &nc4_info->info))
            BAIL(NC_EMPI);
         info_duped++;
      }
      else
      {
         /* No dup, just copy it. */
         nc4_info->info = mpiinfo->info;
      }
   }
#else /* only set cache for non-parallel. */
   if (H5Pset_cache(fapl_id, 0, nc4_chunk_cache_nelems, nc4_chunk_cache_size,
		    nc4_chunk_cache_preemption) < 0)
      BAIL(NC_EHDFERR);
   LOG((4, "%s: set HDF raw chunk cache to size %d nelems %d preemption %f",
	__func__, nc4_chunk_cache_size, nc4_chunk_cache_nelems, nc4_chunk_cache_preemption));
#endif /* USE_PARALLEL4 */

   /* The NetCDF-3.x prototype contains an mode option NC_SHARE for
      multiple processes accessing the dataset concurrently.  As there
      is no HDF5 equivalent, NC_SHARE is treated as NC_NOWRITE. */
   if(inmemory) {
       if((nc4_info->hdfid = H5LTopen_file_image(meminfo->memory,meminfo->size,
			H5LT_FILE_IMAGE_DONT_COPY|H5LT_FILE_IMAGE_DONT_RELEASE
			)) < 0)
           BAIL(NC_EHDFERR);
       nc4_info->no_write = NC_TRUE;
   } else if ((nc4_info->hdfid = H5Fopen(path, flags, fapl_id)) < 0)
      BAIL(NC_EHDFERR);

   /* Does the mode specify that this file is read-only? */
   if ((mode & NC_WRITE) == 0)
      nc4_info->no_write = NC_TRUE;

   /* Now read in all the metadata. Some types and dimscale
    * information may be difficult to resolve here, if, for example, a
    * dataset of user-defined type is encountered before the
    * definition of that type. */
   if ((retval = nc4_rec_read_metadata(nc4_info->root_grp)))
      BAIL(retval);

   /* Now figure out which netCDF dims are indicated by the dimscale
    * information. */
   if ((retval = nc4_rec_match_dimscales(nc4_info->root_grp)))
      BAIL(retval);

#ifdef LOGGING
   /* This will print out the names, types, lens, etc of the vars and
      atts in the file, if the logging level is 2 or greater. */
   log_metadata_nc(nc);
#endif

   /* Close the property list. */
   if (H5Pclose(fapl_id) < 0)
      BAIL(NC_EHDFERR);
#ifdef EXTRA_TESTS
   num_plists--;
#endif

#ifdef ENABLE_FILEINFO
   NC4_get_fileinfo(nc4_info,NULL);
#endif

   return NC_NOERR;

exit:
#ifdef USE_PARALLEL4
   if (comm_duped) MPI_Comm_free(&nc4_info->comm);
   if (info_duped) MPI_Info_free(&nc4_info->info);
#endif
#ifdef EXTRA_TESTS
   num_plists--;
#endif
   if (fapl_id != H5P_DEFAULT) H5Pclose(fapl_id);
   if (!nc4_info) return retval;
   close_netcdf4_file(nc4_info,1); /*  treat like abort*/
   return retval;
}

#ifdef USE_HDF4
/*! Given an HDF4 type, set a pointer to netcdf type.
 *
 * Given an HDF4 type, set a pointer to a netcdf type.
 * See http://www.hdfgroup.org/training/HDFtraining/UsersGuide/Fundmtls.fm3.html
 * for more information re: HDF4 types.
 *
 * \param NC_HDF5_FILE_INFO_T* Pointer to h5
 * \param int32 TypeID for hdf4 datatype.
 * \param nc_type* Pointer to netcdf type, where result will be stored.
 * \param NC_TYPE_INFO_T* (Optiona) Type info for the variable.
 * \return Error code, 0 on success.
 *
 */
static int
get_netcdf_type_from_hdf4(NC_HDF5_FILE_INFO_T *h5, int32 hdf4_typeid,
			  nc_type *xtype, NC_TYPE_INFO_T *type_info)
{
   int t = 0;

   /* Added this variable in the course of fixing NCF-332.
    * Prior to the fix, all data types were assigned
    * NC_ENDIAN_BIG, so I am preserving that here for now.
    * Not sure why it wouldn't be NC_ENDIAN_NATIVE, although
    * I can hazard a guess or two.
    */

   int endianness = NC_ENDIAN_BIG;
   assert(h5 && xtype);

   switch(hdf4_typeid)
   {
   case DFNT_CHAR:
       *xtype = NC_CHAR;
       t = 0;
       break;
   case DFNT_UCHAR:
   case DFNT_UINT8:
       *xtype = NC_UBYTE;
       t = 6;
       break;
   case DFNT_LUINT8:
       *xtype = NC_UBYTE;
       t = 6;
       endianness = NC_ENDIAN_LITTLE;
       break;
   case DFNT_INT8:
       *xtype = NC_BYTE;
       t = 1;
       break;
   case DFNT_LINT8:
       *xtype = NC_BYTE;
       t = 1;
       endianness = NC_ENDIAN_LITTLE;
       break;
   case DFNT_INT16:
       *xtype = NC_SHORT;
       t = 2;
       break;
   case DFNT_LINT16:
       *xtype = NC_SHORT;
       t = 2;
       endianness = NC_ENDIAN_LITTLE;
       break;
   case DFNT_UINT16:
       *xtype = NC_USHORT;
       t = 7;
       break;
   case DFNT_LUINT16:
       *xtype = NC_USHORT;
       t = 7;
       endianness = NC_ENDIAN_LITTLE;
       break;
   case DFNT_INT32:
       *xtype = NC_INT;
       t = 3;
       break;
   case DFNT_LINT32:
        *xtype = NC_INT;
       t = 3;
       endianness = NC_ENDIAN_LITTLE;
       break;
   case DFNT_UINT32:
       *xtype = NC_UINT;
       t = 8;
       break;
   case DFNT_LUINT32:
        *xtype = NC_UINT;
       t = 8;
       endianness = NC_ENDIAN_LITTLE;
       break;
   case DFNT_FLOAT32:
       *xtype = NC_FLOAT;
       t = 4;
       break;
   case DFNT_LFLOAT32:
       *xtype = NC_FLOAT;
       t = 4;
       endianness = NC_ENDIAN_LITTLE;
       break;
   case DFNT_FLOAT64:
       *xtype = NC_DOUBLE;
       t = 5;
       break;
   case DFNT_LFLOAT64:
       *xtype = NC_DOUBLE;
       t = 5;
       endianness = NC_ENDIAN_LITTLE;
       break;
   default:
       *xtype = NC_NAT;
       return NC_EBADTYPID;
   }

   if (type_info)
   {
      if (hdf4_typeid == DFNT_FLOAT32)
	 type_info->nc_type_class = NC_FLOAT;
      else if (hdf4_typeid == DFNT_FLOAT64)
	 type_info->nc_type_class = NC_DOUBLE;
      else if (hdf4_typeid == DFNT_CHAR)
	 type_info->nc_type_class = NC_STRING;
      else
	 type_info->nc_type_class = NC_INT;
      type_info->endianness = endianness;
      type_info->nc_typeid = *xtype;
      type_info->size = nc_type_size_g[t];
      if (!(type_info->name = strdup(nc_type_name_g[t])))
        return NC_ENOMEM;
   }

   return NC_NOERR;
}

/* Open a HDF4 file. Things have already been kicked off in nc_open,
 * but here the netCDF-4 part of opening a file is handled. */
static int
nc4_open_hdf4_file(const char *path, int mode, NC *nc)
{
   NC_HDF5_FILE_INFO_T *h5;
   NC_GRP_INFO_T *grp;
   NC_ATT_INFO_T *att;
   int32 num_datasets, num_gatts;
   int32 rank;
   int v, d, a;
   int retval;
   NC_HDF5_FILE_INFO_T* nc4_info = NULL;

   LOG((3, "%s: path %s mode %d", __func__, path, mode));
   assert(path && nc);

   /* Must be read-only access to hdf4 files. */
   if (mode & NC_WRITE)
      return NC_EINVAL;

   /* Add necessary structs to hold netcdf-4 file data. */
   if ((retval = nc4_nc4f_list_add(nc, path, mode)))
      return retval;
   nc4_info = NC4_DATA(nc);
   assert(nc4_info && nc4_info->root_grp);
   h5 = nc4_info;
   h5->hdf4 = NC_TRUE;
   grp = h5->root_grp;
   h5->no_write = NC_TRUE;

   /* Open the file and initialize SD interface. */
   if ((h5->sdid = SDstart(path, DFACC_READ)) == FAIL)
      return NC_EHDFERR;

   /* Learn how many datasets and global atts we have. */
   if (SDfileinfo(h5->sdid, &num_datasets, &num_gatts))
      return NC_EHDFERR;

   /* Read the atts. */
   for (a = 0; a < num_gatts; a++)
   {
      int32 att_data_type, att_count;
      size_t att_type_size;

      /* Add to the end of the list of atts for this var. */
      if ((retval = nc4_att_list_add(&h5->root_grp->att, &att)))
	 return retval;
      att->attnum = grp->natts++;
      att->created = NC_TRUE;

      /* Learn about this attribute. */
      if (!(att->name = malloc(NC_MAX_HDF4_NAME * sizeof(char))))
	 return NC_ENOMEM;
      if (SDattrinfo(h5->sdid, a, att->name, &att_data_type, &att_count))
	 return NC_EATTMETA;
      if ((retval = get_netcdf_type_from_hdf4(h5, att_data_type,
					      &att->nc_typeid, NULL)))
	 return retval;
      att->len = att_count;

      /* Allocate memory to hold the data. */
      if ((retval = nc4_get_typelen_mem(h5, att->nc_typeid, 0, &att_type_size)))
	 return retval;
      if (!(att->data = malloc(att_type_size * att->len)))
	 return NC_ENOMEM;

      /* Read the data. */
      if (SDreadattr(h5->sdid, a, att->data))
	 return NC_EHDFERR;
   }

   /* Read each dataset. */
   for (v = 0; v < num_datasets; v++)
   {
      NC_VAR_INFO_T *var;
      int32 data_type, num_atts;
      /* Problem: Number of dims is returned by the call that requires
	 a pre-allocated array, 'dimsize'.
       From SDS_SD website:
       http://www.hdfgroup.org/training/HDFtraining/UsersGuide/SDS_SD.fm3.html
       The maximum rank is 32, or MAX_VAR_DIMS (as defined in netcdf.h).

       int32 dimsize[MAX_VAR_DIMS];
      */
      int32 *dimsize = NULL;
      size_t var_type_size;
      int a;

      /* Add a variable to the end of the group's var list. */
      if ((retval = nc4_var_list_add(&grp->var, &var)))
	return retval;

      var->varid = grp->nvars++;
      var->created = NC_TRUE;
      var->written_to = NC_TRUE;

      /* Open this dataset in HDF4 file. */
      if ((var->sdsid = SDselect(h5->sdid, v)) == FAIL)
	return NC_EVARMETA;

      /* Get shape, name, type, and attribute info about this dataset. */
      if (!(var->name = malloc(NC_MAX_HDF4_NAME + 1)))
	return NC_ENOMEM;

      /* Invoke SDgetInfo with null dimsize to get rank. */
      if (SDgetinfo(var->sdsid, var->name, &rank, NULL, &data_type, &num_atts))
	return NC_EVARMETA;

      if(!(dimsize = (int32*)malloc(sizeof(int32)*rank)))
	return NC_ENOMEM;

      if (SDgetinfo(var->sdsid, var->name, &rank, dimsize, &data_type, &num_atts)) {
	if(dimsize) free(dimsize);
	return NC_EVARMETA;
      }

      var->ndims = rank;
      var->hdf4_data_type = data_type;

      /* Fill special type_info struct for variable type information. */
      if (!(var->type_info = calloc(1, sizeof(NC_TYPE_INFO_T)))) {
	if(dimsize) free(dimsize);
	return NC_ENOMEM;
      }

      if ((retval = get_netcdf_type_from_hdf4(h5, data_type, &var->type_info->nc_typeid, var->type_info))) {
	if(dimsize) free(dimsize);
	return retval;
      }

      /* Indicate that the variable has a pointer to the type */
      var->type_info->rc++;

      if ((retval = nc4_get_typelen_mem(h5, var->type_info->nc_typeid, 0, &var_type_size))) {
	if(dimsize) free(dimsize);
	return retval;
      }

      var->type_info->size = var_type_size;
      LOG((3, "reading HDF4 dataset %s, rank %d netCDF type %d", var->name,
	   rank, var->type_info->nc_typeid));

      /* Get the fill value. */
      if (!(var->fill_value = malloc(var_type_size))) {
	if(dimsize) free(dimsize);
	return NC_ENOMEM;
      }

      if (SDgetfillvalue(var->sdsid, var->fill_value))
      {
	 /* Whoops! No fill value! */
	 free(var->fill_value);
	 var->fill_value = NULL;
      }

      /* Allocate storage for dimension info in this variable. */
      if (var->ndims)
      {
	if (!(var->dim = malloc(sizeof(NC_DIM_INFO_T *) * var->ndims))) {
	  if(dimsize) free(dimsize);
	  return NC_ENOMEM;
	}

	if (!(var->dimids = malloc(sizeof(int) * var->ndims))) {
	  if(dimsize) free(dimsize);
	  return NC_ENOMEM;
	}
      }


      /* Find its dimensions. */
      for (d = 0; d < var->ndims; d++)
      {
	 int32 dimid, dim_len, dim_data_type, dim_num_attrs;
	 char dim_name[NC_MAX_NAME + 1];
	 NC_DIM_INFO_T *dim;

	 if ((dimid = SDgetdimid(var->sdsid, d)) == FAIL) {
	   if(dimsize) free(dimsize);
	   return NC_EDIMMETA;
	 }
	 if (SDdiminfo(dimid, dim_name, &dim_len, &dim_data_type,
		       &dim_num_attrs))
	   {
	     if(dimsize) free(dimsize);
	     return NC_EDIMMETA;
	   }

	 /* Do we already have this dimension? HDF4 explicitly uses
	  * the name to tell. */
	 for (dim = grp->dim; dim; dim = dim->l.next)
	    if (!strcmp(dim->name, dim_name))
	       break;

	 /* If we didn't find this dimension, add one. */
	 if (!dim)
	 {
	    LOG((4, "adding dimension %s for HDF4 dataset %s",
		 dim_name, var->name));
	    if ((retval = nc4_dim_list_add(&grp->dim, &dim)))
	       return retval;
	    grp->ndims++;
	    dim->dimid = grp->nc4_info->next_dimid++;
	    if (strlen(dim_name) > NC_MAX_HDF4_NAME)
	       return NC_EMAXNAME;
	    if (!(dim->name = strdup(dim_name)))
	       return NC_ENOMEM;
	    if (dim_len)
	       dim->len = dim_len;
	    else
	       dim->len = *dimsize;
	    dim->hash = hash_fast(dim_name, strlen(dim_name));
	 }

	 /* Tell the variable the id of this dimension. */
	 var->dimids[d] = dim->dimid;
	 var->dim[d] = dim;
      }

      /* Read the atts. */
      for (a = 0; a < num_atts; a++)
      {
	 int32 att_data_type, att_count;
	 size_t att_type_size;

	 /* Add to the end of the list of atts for this var. */
         if ((retval = nc4_att_list_add(&var->att, &att))) {
	   if(dimsize) free(dimsize);
	   return retval;
	 }
	 att->attnum = var->natts++;
	 att->created = NC_TRUE;

	 /* Learn about this attribute. */
	 if (!(att->name = malloc(NC_MAX_HDF4_NAME * sizeof(char)))) {
	   if(dimsize) free(dimsize);
	   return NC_ENOMEM;
	 }
	 if (SDattrinfo(var->sdsid, a, att->name, &att_data_type, &att_count)) {
	   if(dimsize) free(dimsize);
	    return NC_EATTMETA;
	 }
	 if ((retval = get_netcdf_type_from_hdf4(h5, att_data_type,
						 &att->nc_typeid, NULL))) {
	   if(dimsize) free(dimsize);
	   return retval;
	 }

	 att->len = att_count;

	 /* Allocate memory to hold the data. */
	 if ((retval = nc4_get_typelen_mem(h5, att->nc_typeid, 0, &att_type_size))) {
	   if(dimsize) free(dimsize);
	   return retval;
	 }
	 if (!(att->data = malloc(att_type_size * att->len))) {
	   if(dimsize) free(dimsize);
	   return NC_ENOMEM;
	 }

	 /* Read the data. */
	 if (SDreadattr(var->sdsid, a, att->data)) {
	   if(dimsize) free(dimsize);
	   return NC_EHDFERR;
	 }
      }
      if(dimsize) free(dimsize);

      {
        /* HDF4 files can be chunked */
	HDF_CHUNK_DEF chunkdefs;
	int flag;
        if(!SDgetchunkinfo(var->sdsid, &chunkdefs, &flag)) {
	    if(flag == HDF_NONE)
		var->contiguous = NC_TRUE;
            else if((flag & HDF_CHUNK) != 0) {
		var->contiguous = NC_FALSE;
		if (!(var->chunksizes = malloc(var->ndims * sizeof(size_t))))
	 	    return NC_ENOMEM;
	        for (d = 0; d < var->ndims; d++) {
		    var->chunksizes[d] = chunkdefs.chunk_lengths[d];
		}
	    }
	}
      }

   } /* next var */

#ifdef LOGGING
   /* This will print out the names, types, lens, etc of the vars and
      atts in the file, if the logging level is 2 or greater. */
   log_metadata_nc(h5->root_grp->nc4_info->controller);
#endif
   return NC_NOERR;
   return NC_ENOTBUILT;
}
#endif /* USE_HDF4 */

int
NC4_open(const char *path, int mode, int basepe, size_t *chunksizehintp,
	 int use_parallel, void *parameters, NC_Dispatch *dispatch, NC *nc_file)
{
   int res;
   int hdf_file = 0;
#ifdef USE_PARALLEL4
   NC_MPI_INFO mpidfalt = {MPI_COMM_WORLD, MPI_INFO_NULL};
#endif
#if defined USE_PARALLEL4 || defined USE_HDF4
   int inmemory = ((mode & NC_INMEMORY) == NC_INMEMORY);
#endif

   assert(nc_file && path);

   LOG((1, "%s: path %s mode %d params %x",
	__func__, path, mode, parameters));

#ifdef USE_PARALLEL4
   if (!inmemory && use_parallel && parameters == NULL)
	parameters = &mpidfalt;
#endif /* USE_PARALLEL4 */

   /* If this is our first file, initialize HDF5. */
   if (!nc4_hdf5_initialized)
	nc4_hdf5_initialize();

   /* Check the mode for validity */
   if((mode & ILLEGAL_OPEN_FLAGS) != 0)
      return NC_EINVAL;

   /* Cannot have both */
   if((mode & (NC_MPIIO|NC_MPIPOSIX)) == (NC_MPIIO|NC_MPIPOSIX))
      return NC_EINVAL;

#ifndef USE_PARALLEL_POSIX
/* If the HDF5 library has been compiled without the MPI-POSIX VFD, alias
 *      the NC_MPIPOSIX flag to NC_MPIIO. -QAK
 */
   if(mode & NC_MPIPOSIX)
   {
      mode &= ~NC_MPIPOSIX;
      mode |= NC_MPIIO;
   }
#endif /* USE_PARALLEL_POSIX */

   /* Figure out if this is a hdf4 or hdf5 file. */
   if ((res = nc_check_for_hdf(path, use_parallel, parameters, &hdf_file)))
	return res;

   /* Depending on the type of file, open it. */
   nc_file->int_ncid = nc_file->ext_ncid;
   if (hdf_file == NC_HDF5_FILE)
       res = nc4_open_file(path, mode, parameters, nc_file);
#ifdef USE_HDF4
   else if (hdf_file == NC_HDF4_FILE && inmemory)
	return NC_EDISKLESS;
   else if (hdf_file == NC_HDF4_FILE)
       res = nc4_open_hdf4_file(path, mode, nc_file);
#endif /* USE_HDF4 */
   else
         assert(0); /* should never happen */
   return res;
}

/* Unfortunately HDF only allows specification of fill value only when
   a dataset is created. Whereas in netcdf, you first create the
   variable and then (optionally) specify the fill value. To
   accomplish this in HDF5 I have to delete the dataset, and recreate
   it, with the fill value specified. */
/* QAK: This looks completely unused in the code. (?) */
int
NC4_set_fill(int ncid, int fillmode, int *old_modep)
{
   NC *nc;
   NC_HDF5_FILE_INFO_T* nc4_info;

   LOG((2, "%s: ncid 0x%x fillmode %d", __func__, ncid, fillmode));

   if (!(nc = nc4_find_nc_file(ncid,&nc4_info)))
      return NC_EBADID;
   assert(nc4_info);

   /* Trying to set fill on a read-only file? You sicken me! */
   if (nc4_info->no_write)
      return NC_EPERM;

   /* Did you pass me some weird fillmode? */
   if (fillmode != NC_FILL && fillmode != NC_NOFILL)
      return NC_EINVAL;

   /* If the user wants to know, tell him what the old mode was. */
   if (old_modep)
      *old_modep = nc4_info->fill_mode;

   nc4_info->fill_mode = fillmode;


   return NC_NOERR;
}

/* Put the file back in redef mode. This is done automatically for
 * netcdf-4 files, if the user forgets. */
int
NC4_redef(int ncid)
{
  NC_HDF5_FILE_INFO_T* nc4_info;

   LOG((1, "%s: ncid 0x%x", __func__, ncid));

   /* Find this file's metadata. */
   if (!(nc4_find_nc_file(ncid,&nc4_info)))
      return NC_EBADID;
   assert(nc4_info);

   /* If we're already in define mode, return an error. */
   if (nc4_info->flags & NC_INDEF)
      return NC_EINDEFINE;

   /* If the file is read-only, return an error. */
   if (nc4_info->no_write)
      return NC_EPERM;

   /* Set define mode. */
   nc4_info->flags |= NC_INDEF;

   /* For nc_abort, we need to remember if we're in define mode as a
      redef. */
   nc4_info->redef = NC_TRUE;

   return NC_NOERR;
}

/* For netcdf-4 files, this just calls nc_enddef, ignoring the extra
 * parameters. */
int
NC4__enddef(int ncid, size_t h_minfree, size_t v_align,
	    size_t v_minfree, size_t r_align)
{
   if (nc4_find_nc_file(ncid,NULL) == NULL)
      return NC_EBADID;

   return NC4_enddef(ncid);
}

/* Take the file out of define mode. This is called automatically for
 * netcdf-4 files, if the user forgets. */
static int NC4_enddef(int ncid)
{
  NC *nc;
   NC_HDF5_FILE_INFO_T* nc4_info;

   LOG((1, "%s: ncid 0x%x", __func__, ncid));

   if (!(nc = nc4_find_nc_file(ncid,&nc4_info)))
      return NC_EBADID;
   assert(nc4_info);

   return nc4_enddef_netcdf4_file(nc4_info);
}

/* This function will write all changed metadata, and (someday) reread
 * all metadata from the file. */
static int
sync_netcdf4_file(NC_HDF5_FILE_INFO_T *h5)
{
   int retval;

   assert(h5);
   LOG((3, "%s", __func__));

   /* If we're in define mode, that's an error, for strict nc3 rules,
    * otherwise, end define mode. */
   if (h5->flags & NC_INDEF)
   {
      if (h5->cmode & NC_CLASSIC_MODEL)
	 return NC_EINDEFINE;

      /* Turn define mode off. */
      h5->flags ^= NC_INDEF;

      /* Redef mode needs to be tracked separately for nc_abort. */
      h5->redef = NC_FALSE;
   }

#ifdef LOGGING
   /* This will print out the names, types, lens, etc of the vars and
      atts in the file, if the logging level is 2 or greater. */
   log_metadata_nc(h5->root_grp->nc4_info->controller);
#endif

   /* Write any metadata that has changed. */
   if (!(h5->cmode & NC_NOWRITE))
   {
      nc_bool_t bad_coord_order = NC_FALSE;	/* if detected, propagate to all groups to consistently store dimids */

      if ((retval = nc4_rec_write_groups_types(h5->root_grp)))
	 return retval;
      if ((retval = nc4_rec_detect_need_to_preserve_dimids(h5->root_grp, &bad_coord_order)))
	 return retval;
      if ((retval = nc4_rec_write_metadata(h5->root_grp, bad_coord_order)))
	 return retval;
   }

   if (H5Fflush(h5->hdfid, H5F_SCOPE_GLOBAL) < 0)
      return NC_EHDFERR;

   return retval;
}

/* Flushes all buffers associated with the file, after writing all
   changed metadata. This may only be called in data mode. */
int
NC4_sync(int ncid)
{
   NC *nc;
   int retval;
   NC_HDF5_FILE_INFO_T* nc4_info;

   LOG((2, "%s: ncid 0x%x", __func__, ncid));

   if (!(nc = nc4_find_nc_file(ncid,&nc4_info)))
      return NC_EBADID;
   assert(nc4_info);

   /* If we're in define mode, we can't sync. */
   if (nc4_info && nc4_info->flags & NC_INDEF)
   {
      if (nc4_info->cmode & NC_CLASSIC_MODEL)
	 return NC_EINDEFINE;
      if ((retval = NC4_enddef(ncid)))
	 return retval;
   }

   return sync_netcdf4_file(nc4_info);
}

/* This function will free all allocated metadata memory, and close
   the HDF5 file. The group that is passed in must be the root group
   of the file. */
static int
close_netcdf4_file(NC_HDF5_FILE_INFO_T *h5, int abort)
{
   int retval = NC_NOERR;

   assert(h5 && h5->root_grp);
   LOG((3, "%s: h5->path %s abort %d", __func__, h5->controller->path, abort));

   /* According to the docs, always end define mode on close. */
   if (h5->flags & NC_INDEF)
      h5->flags ^= NC_INDEF;

   /* Sync the file, unless we're aborting, or this is a read-only
    * file. */
   if (!h5->no_write && !abort)
      if ((retval = sync_netcdf4_file(h5)))
	goto exit;

   /* Delete all the list contents for vars, dims, and atts, in each
    * group. */
   if ((retval = nc4_rec_grp_del(&h5->root_grp, h5->root_grp)))
	goto exit;

   /* Close hdf file. */
#ifdef USE_HDF4
   if (h5->hdf4)
   {
      if (SDend(h5->sdid))
         BAIL_QUIET(NC_EHDFERR);
   }
   else
#endif /* USE_HDF4 */
   {
#ifdef USE_PARALLEL4
      /* Free the MPI Comm & Info objects, if we opened the file in parallel */
      if(h5->parallel)
      {
          MPI_Comm_free(&h5->comm);
          if(MPI_INFO_NULL != h5->info)
              MPI_Info_free(&h5->info);
      }
#endif

#ifdef ENABLE_FILEINFO
      if(h5->fileinfo) free(h5->fileinfo);
#endif

      if (H5Fclose(h5->hdfid) < 0)
      {
	int nobjs;

	nobjs = H5Fget_obj_count(h5->hdfid, H5F_OBJ_ALL);
	/* Apparently we can get an error even when nobjs == 0 */
	if(nobjs < 0) {
          BAIL_QUIET(NC_EHDFERR);
	} else if(nobjs > 0) {
#ifdef LOGGING
	 char msg[1024];
	 int logit = 1;
	 /* If the close doesn't work, probably there are still some HDF5
	  * objects open, which means there's a bug in the library. So
	  * print out some info on to help the poor programmer figure it
	  * out. */
	snprintf(msg,sizeof(msg),"There are %d HDF5 objects open!", nobjs);
#ifdef LOGOPEN
         LOG((0, msg));
#else
         fprintf(stdout,msg);
	 logit = 0;
#endif
	 reportopenobjects(logit,h5->hdfid);
#endif
      }
    }
   }
exit:
   /* Free the nc4_info struct; above code should have reclaimed
      everything else */
   if(h5 != NULL)
       free(h5);
   return retval;
}

/* From the netcdf-3 docs: The function nc_abort just closes the
   netCDF dataset, if not in define mode. If the dataset is being
   created and is still in define mode, the dataset is deleted. If
   define mode was entered by a call to nc_redef, the netCDF dataset
   is restored to its state before definition mode was entered and the
   dataset is closed. */
int
NC4_abort(int ncid)
{
   NC *nc;
   int delete_file = 0;
   char path[NC_MAX_NAME + 1];
   int retval = NC_NOERR;
   NC_HDF5_FILE_INFO_T* nc4_info;

   LOG((2, "%s: ncid 0x%x", __func__, ncid));

   /* Find metadata for this file. */
   if (!(nc = nc4_find_nc_file(ncid,&nc4_info)))
      return NC_EBADID;

   assert(nc4_info);

   /* If we're in define mode, but not redefing the file, delete it. */
   if (nc4_info->flags & NC_INDEF && !nc4_info->redef)
   {
      delete_file++;
      strncpy(path, nc->path,NC_MAX_NAME);
   }

   /* Free any resources the netcdf-4 library has for this file's
    * metadata. */
   if ((retval = close_netcdf4_file(nc4_info, 1)))
      return retval;

   /* Delete the file, if we should. */
   if (delete_file)
      if (remove(path) < 0)
          return NC_ECANTREMOVE;

   return retval;
}

/* Close the netcdf file, writing any changes first. */
int
NC4_close(int ncid)
{
   NC_GRP_INFO_T *grp;
   NC *nc;
   NC_HDF5_FILE_INFO_T *h5;
   int retval;

   LOG((1, "%s: ncid 0x%x", __func__, ncid));

   /* Find our metadata for this file. */
   if ((retval = nc4_find_nc_grp_h5(ncid, &nc, &grp, &h5)))
      return retval;

   assert(nc && h5 && grp);

   /* This must be the root group. */
   if (grp->parent)
      return NC_EBADGRPID;

   /* Call the nc4 close. */
   if ((retval = close_netcdf4_file(grp->nc4_info, 0)))
      return retval;

   return NC_NOERR;
}

/* It's possible for any of these pointers to be NULL, in which case
   don't try to figure out that value. */
int
NC4_inq(int ncid, int *ndimsp, int *nvarsp, int *nattsp, int *unlimdimidp)
{
   NC *nc;
   NC_HDF5_FILE_INFO_T *h5;
   NC_GRP_INFO_T *grp;
   NC_DIM_INFO_T *dim;
   NC_ATT_INFO_T *att;
   NC_VAR_INFO_T *var;
   int retval;

   LOG((2, "%s: ncid 0x%x", __func__, ncid));

   /* Find file metadata. */
   if ((retval = nc4_find_nc_grp_h5(ncid, &nc, &grp, &h5)))
      return retval;

   assert(h5 && grp && nc);

   /* Count the number of dims, vars, and global atts. */
   if (ndimsp)
   {
      *ndimsp = 0;
      for (dim = grp->dim; dim; dim = dim->l.next)
	 (*ndimsp)++;
   }
   if (nvarsp)
   {
      *nvarsp = 0;
      for (var = grp->var; var; var= var->l.next)
	(*nvarsp)++;
   }
   if (nattsp)
     {
      *nattsp = 0;
      for (att = grp->att; att; att = att->l.next)
	 (*nattsp)++;
   }

   if (unlimdimidp)
   {
      /* Default, no unlimited dimension */
      *unlimdimidp = -1;

      /* If there's more than one unlimited dim, which was not possible
	 with netcdf-3, then only the last unlimited one will be reported
	 back in xtendimp. */
      /* Note that this code is inconsistent with nc_inq_unlimid() */
      for (dim = grp->dim; dim; dim = dim->l.next)
	 if (dim->unlimited)
	 {
	    *unlimdimidp = dim->dimid;
	    break;
	 }
   }

   return NC_NOERR;
}

/* This function will do the enddef stuff for a netcdf-4 file. */
int
nc4_enddef_netcdf4_file(NC_HDF5_FILE_INFO_T *h5)
{
   assert(h5);
   LOG((3, "%s", __func__));

   /* If we're not in define mode, return an error. */
   if (!(h5->flags & NC_INDEF))
      return NC_ENOTINDEFINE;

   /* Turn define mode off. */
   h5->flags ^= NC_INDEF;

   /* Redef mode needs to be tracked separately for nc_abort. */
   h5->redef = NC_FALSE;

   return sync_netcdf4_file(h5);
}

#ifdef EXTRA_TESTS
int
nc_exit()
{
   if (num_plists || num_spaces)
      return NC_EHDFERR;

   return NC_NOERR;
}
#endif /* EXTRA_TESTS */

#ifdef USE_PARALLEL4
int
nc_use_parallel_enabled()
{
   return 0;
}
#endif /* USE_PARALLEL4 */<|MERGE_RESOLUTION|>--- conflicted
+++ resolved
@@ -27,14 +27,12 @@
 #include <hdf5_hl.h>
 #endif
 
-<<<<<<< HEAD
 #include "nc4compress.h"
-=======
+
 /* When we have open objects at file close, should
    we log them or print to stdout. Default is to log
 */
 #define LOGOPEN 1
->>>>>>> d23991d2
 
 /* This is to track opened HDF5 objects to make sure they are
  * closed. */
