--- conflicted
+++ resolved
@@ -93,11 +93,7 @@
  *
  * @return ::NC_NOERR No error.
  * @return ::NC_EMAXNAME Name too long.
-<<<<<<< HEAD
  * @return ::NC_EINVAL NULL given for name.
-=======
- * @return ::NC_EINVAL Invalid parameter.
->>>>>>> 986673ff
  * @author Dennis Heimbigner
  */
 int
