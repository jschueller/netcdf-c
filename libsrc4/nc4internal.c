/* Copyright 2003-2018, University Corporation for Atmospheric
 * Research. See the COPYRIGHT file for copying and redistribution
 * conditions.
 */
/**
 * @file
 * @internal
 * Internal netcdf-4 functions.
 *
 * This file contains functions internal to the netcdf4 library. None of
 * the functions in this file are exposed in the exetnal API. These
 * functions all relate to the manipulation of netcdf-4's in-memory
 * buffer of metadata information, i.e. the linked list of NC
 * structs.
 *
 * @author Ed Hartnett, Dennis Heimbigner, Ward Fisher
 */
#include "config.h"
#include "nc4internal.h"
#include "nc.h" /* from libsrc */
#include "ncdispatch.h" /* from libdispatch */
#include "ncutf8.h"

/* These are the default chunk cache sizes for HDF5 files created or
 * opened with netCDF-4. */
extern size_t nc4_chunk_cache_size;
extern size_t nc4_chunk_cache_nelems;
extern float nc4_chunk_cache_preemption;

#ifdef LOGGING
/* This is the severity level of messages which will be logged. Use
   severity 0 for errors, 1 for important log messages, 2 for less
   important, etc. */
int nc_log_level = NC_TURN_OFF_LOGGING;
#endif /* LOGGING */

/**
 * @internal Check and normalize and name.
 *
 * @param name Name to normalize.
 * @param norm_name The normalized name.
 *
 * @return ::NC_NOERR No error.
 * @return ::NC_EMAXNAME Name too long.
 * @return ::NC_EINVAL NULL given for name.
 * @return ::NC_ENOMEM Out of memory.
 * @author Dennis Heimbigner
 */
int
nc4_check_name(const char *name, char *norm_name)
{
   char *temp;
   int retval;

   assert(norm_name);

   /* Check for NULL. */
   if (!name)
      return NC_EINVAL;

   /* Make sure this is a valid netcdf name. This should be done
    * before the name is normalized, because it gives better error
    * codes for bad utf8 strings. */
   if ((retval = NC_check_name(name)))
      return retval;

   /* Normalize the name. */
   if ((retval = nc_utf8_normalize((const unsigned char *)name,
                                   (unsigned char **)&temp)))
      return retval;

   /* Check length of normalized name. */
   if (strlen(temp) > NC_MAX_NAME)
   {
      free(temp);
      return NC_EMAXNAME;
   }

   /* Copy the normalized name. */
   strcpy(norm_name, temp);
   free(temp);

   return NC_NOERR;
}

/**
 * @internal Given an NC pointer, add the necessary stuff for a
 * netcdf-4 file.
 *
 * @param nc Pointer to file's NC struct.
 * @param path The file name of the new file.
 * @param mode The mode flag.
 *
 * @return ::NC_NOERR No error.
 * @return ::NC_ENOMEM Out of memory.
 * @author Ed Hartnett, Dennis Heimbigner
 */
int
nc4_nc4f_list_add(NC *nc, const char *path, int mode)
{
   NC_FILE_INFO_T *h5;
   int retval;

   assert(nc && !NC4_DATA(nc) && path);

   /* We need to malloc and initialize the substructure
      NC_HDF_FILE_INFO_T. */
   if (!(h5 = calloc(1, sizeof(NC_FILE_INFO_T))))
      return NC_ENOMEM;
   nc->dispatchdata = h5;
   h5->controller = nc;

   /* Hang on to cmode, and note that we're in define mode. */
   h5->cmode = mode | NC_INDEF;

   /* The next_typeid needs to be set beyond the end of our atomic
    * types. */
   h5->next_typeid = NC_FIRSTUSERTYPEID;

   /* Initialize lists for dimensions, types, and groups. */
   h5->alldims = nclistnew();
   h5->alltypes = nclistnew();
   h5->allgroups = nclistnew();

   /* There's always at least one open group - the root
    * group. Allocate space for one group's worth of information. Set
    * its hdf id, name, and a pointer to it's file structure. */
   if ((retval = nc4_grp_list_add(h5, NULL, NC_GROUP_NAME, &h5->root_grp)))
      return retval;

   return NC_NOERR;
}

/**
 * @internal Given an ncid, find the relevant group and return a
 * pointer to it.
 *
 * @param ncid File and group ID.
 * @param grp Pointer that gets pointer to group info struct. Ignored
 * if NULL.
 *
 * @return ::NC_NOERR No error.
 * @return ::NC_ENOTNC4 Not a netCDF-4 file.
 * @author Ed Hartnett
 */
int
nc4_find_nc4_grp(int ncid, NC_GRP_INFO_T **grp)
{
   return nc4_find_nc_grp_h5(ncid, NULL, grp, NULL);
}

/**
 * @internal Given an ncid, find the relevant group and return a
 * pointer to it, also set a pointer to the nc4_info struct of the
 * related file.
 *
 * @param ncid File and group ID.
 * @param grp Pointer that gets pointer to group info struct. Ignored
 * if NULL.
 * @param h5 Pointer that gets pointer to file info struct. Ignored if
 * NULL.
 *
 * @return ::NC_NOERR No error.
 * @return ::NC_EBADID Bad ncid.
 * @author Ed Hartnett
 */
int
nc4_find_grp_h5(int ncid, NC_GRP_INFO_T **grp, NC_FILE_INFO_T **h5)
{
   return nc4_find_nc_grp_h5(ncid, NULL, grp, h5);
}

/**
 * @internal Find info for this file and group, and set pointers.
 *
 * @param ncid File and group ID.
 * @param nc Pointer that gets a pointer to the file's NC
 * struct. Ignored if NULL.
 * @param grp Pointer that gets a pointer to the group
 * struct. Ignored if NULL.
 * @param h5 Pointer that gets HDF5 file struct. Ignored if NULL.
 *
 * @return ::NC_NOERR No error.
 * @return ::NC_EBADID Bad ncid.
 * @author Ed Hartnett, Dennis Heimbigner
 */
int
nc4_find_nc_grp_h5(int ncid, NC **nc, NC_GRP_INFO_T **grp, NC_FILE_INFO_T **h5)
{
   NC_GRP_INFO_T *my_grp = NULL;
   NC_FILE_INFO_T *my_h5 = NULL;
   NC *my_nc;
   int retval;

   /* Look up file metadata. */
   if ((retval = NC_check_id(ncid, &my_nc)))
      return retval;
   my_h5 = my_nc->dispatchdata;
   assert(my_h5 && my_h5->root_grp);

   /* If we can't find it, the grp id part of ncid is bad. */
   if (!(my_grp = nclistget(my_h5->allgroups, (ncid & GRP_ID_MASK))))
      return NC_EBADID;

   /* Return pointers to caller, if desired. */
   if (nc)
      *nc = my_nc;
   if (h5)
      *h5 = my_h5;
   if (grp)
      *grp = my_grp;

   return NC_NOERR;
}

/**
 * @internal Given an ncid and varid, get pointers to the group and var
 * metadata.
 *
 * @param ncid File ID.
 * @param varid Variable ID.
 * @param h5 Pointer that gets pointer to the NC_FILE_INFO_T struct
 * for this file. Ignored if NULL.
 * @param grp Pointer that gets pointer to group info. Ignored if
 * NULL.
 * @param var Pointer that gets pointer to var info. Ignored if NULL.
 *
 * @return ::NC_NOERR No error.
 * @author Ed Hartnett
 */
int
nc4_find_grp_h5_var(int ncid, int varid, NC_FILE_INFO_T **h5, NC_GRP_INFO_T **grp,
                    NC_VAR_INFO_T **var)
{
   NC_FILE_INFO_T *my_h5;
   NC_GRP_INFO_T *my_grp;
   NC_VAR_INFO_T *my_var;
   int retval;

   /* Look up file and group metadata. */
   if ((retval = nc4_find_grp_h5(ncid, &my_grp, &my_h5)))
      return retval;
   assert(my_grp && my_h5);

   /* Find the var. */
   if (!(my_var = (NC_VAR_INFO_T *)ncindexith(my_grp->vars, varid)))
      return NC_ENOTVAR;
   assert(my_var && my_var->hdr.id == varid);

   /* Return pointers that caller wants. */
   if (h5)
      *h5 = my_h5;
   if (grp)
      *grp = my_grp;
   if (var)
      *var = my_var;

   return NC_NOERR;
}

/**
 * @internal Find a dim in a grp (or its parents).
 *
 * @param grp Pointer to group info struct.
 * @param dimid Dimension ID to find.
 * @param dim Pointer that gets pointer to dim info if found.
 * @param dim_grp Pointer that gets pointer to group info of group
 * that contains dimension. Ignored if NULL.
 *
 * @return ::NC_NOERR No error.
 * @return ::NC_EBADDIM Dimension not found.
 * @author Ed Hartnett
 */
int
nc4_find_dim(NC_GRP_INFO_T *grp, int dimid, NC_DIM_INFO_T **dim,
             NC_GRP_INFO_T **dim_grp)
{
   assert(grp && grp->nc4_info && dim);

   /* Find the dim info. */
   if (!((*dim) = nclistget(grp->nc4_info->alldims, dimid)))
      return NC_EBADDIM;

   /* Give the caller the group the dimension is in. */
   if (dim_grp)
      *dim_grp = (*dim)->container;

   return NC_NOERR;
}

/**
 * @internal Find a var (by name) in a grp.
 *
 * @param grp Pointer to group info.
 * @param name Name of var to find.
 * @param var Pointer that gets pointer to var info struct, if found.
 *
 * @return ::NC_NOERR No error.
 * @author Ed Hartnett
 */
int
nc4_find_var(NC_GRP_INFO_T *grp, const char *name, NC_VAR_INFO_T **var)
{
   assert(grp && var && name);

   /* Find the var info. */
   *var = (NC_VAR_INFO_T*)ncindexlookup(grp->vars,name);
   return NC_NOERR;
}

/**
 * @internal Locate netCDF type by name.
 *
 * @param start_grp Pointer to starting group info.
 * @param name Name of type to find.
 *
 * @return Pointer to type info, or NULL if not found.
 * @author Ed Hartnett, Dennis Heimbigner
 */
NC_TYPE_INFO_T *
nc4_rec_find_named_type(NC_GRP_INFO_T *start_grp, char *name)
{
   NC_GRP_INFO_T *g;
   NC_TYPE_INFO_T *type, *res;
   int i;

   assert(start_grp);

   /* Does this group have the type we are searching for? */
   type  = (NC_TYPE_INFO_T*)ncindexlookup(start_grp->type,name);
   if(type != NULL)
      return type;

   /* Search subgroups. */
   for(i=0;i<ncindexsize(start_grp->children);i++) {
      g = (NC_GRP_INFO_T*)ncindexith(start_grp->children,i);
      if(g == NULL) continue;
      if ((res = nc4_rec_find_named_type(g, name)))
         return res;
   }
   /* Can't find it. Oh, woe is me! */
   return NULL;
}

/**
 * @internal Use a netCDF typeid to find a type in a type_list.
 *
 * @param h5 Pointer to HDF5 file info struct.
 * @param typeid The netCDF type ID.
 * @param type Pointer to pointer to the list of type info structs.
 *
 * @return ::NC_NOERR No error.
 * @return ::NC_EINVAL Invalid input.
 * @author Ed Hartnett
 */
int
nc4_find_type(const NC_FILE_INFO_T *h5, nc_type typeid, NC_TYPE_INFO_T **type)
{
   /* Check inputs. */
   assert(h5);
   if (typeid < 0 || !type)
      return NC_EINVAL;
   *type = NULL;

   /* Atomic types don't have associated NC_TYPE_INFO_T struct, just
    * return NOERR. */
   if (typeid <= NC_STRING)
      return NC_NOERR;

   /* Find the type. */
   if (!(*type = nclistget(h5->alltypes,typeid)))
      return NC_EBADTYPID;

   return NC_NOERR;
}

/**
 * @internal Given a group, find an att. If name is provided, use that,
 * otherwise use the attnum.
 *
 * @param grp Pointer to group info struct.
 * @param varid Variable ID.
 * @param name Name to of attribute.
 * @param attnum Number of attribute.
 * @param att Pointer to pointer that gets attribute info struct.
 *
 * @return ::NC_NOERR No error.
 * @return ::NC_ENOTVAR Variable not found.
 * @return ::NC_ENOTATT Attribute not found.
 * @author Ed Hartnett
 */
int
nc4_find_grp_att(NC_GRP_INFO_T *grp, int varid, const char *name, int attnum,
                 NC_ATT_INFO_T **att)
{
   NC_VAR_INFO_T *var;
   NCindex* attlist = NULL;
   int retval;

   assert(grp && grp->hdr.name);
   LOG((4, "nc4_find_grp_att: grp->name %s varid %d name %s attnum %d",
        grp->hdr.name, varid, name, attnum));

   /* Get either the global or a variable attribute list. */
   if (varid == NC_GLOBAL)
   {
      attlist = grp->att;

      /* Do we need to read the atts? */
      if (grp->atts_not_read)
         if ((retval = nc4_read_atts(grp, NULL)))
            return retval;
   }
   else
   {
      var = (NC_VAR_INFO_T*)ncindexith(grp->vars,varid);
      if (!var) return NC_ENOTVAR;

      /* Do we need to read the var attributes? */
      if (var->atts_not_read)
         if ((retval = nc4_read_atts(grp, var)))
            return retval;

      attlist = var->att;
      assert(var->hdr.id == varid);
   }

   /* Now find the attribute by name or number. If a name is provided,
    * ignore the attnum. */
   if (attlist)
   {
      NC_ATT_INFO_T *my_att;
      if (name)
         my_att = (NC_ATT_INFO_T *)ncindexlookup(attlist, name);
      else
         my_att = (NC_ATT_INFO_T *)ncindexith(attlist, attnum);
      if (my_att)
      {
         *att = my_att;
         return NC_NOERR;
      }
   }

   /* If we get here, we couldn't find the attribute. */
   return NC_ENOTATT;
}

/**
 * @internal Given an ncid, varid, and name or attnum, find and return
 * pointer to NC_ATT_INFO_T metadata.
 *
 * @param ncid File and group ID.
 * @param varid Variable ID.
 * @param name Name to of attribute.
 * @param attnum Number of attribute.
 * @param att Pointer to pointer that gets attribute info struct.

 *
 * @return ::NC_NOERR No error.
 * @return ::NC_ENOTVAR Variable not found.
 * @return ::NC_ENOTATT Attribute not found.
 * @author Ed Hartnett
 */
int
nc4_find_nc_att(int ncid, int varid, const char *name, int attnum,
                NC_ATT_INFO_T **att)
{
   NC_GRP_INFO_T *grp;
   int retval;

   LOG((4, "nc4_find_nc_att: ncid 0x%x varid %d name %s attnum %d",
        ncid, varid, name, attnum));

   /* Find info for this file and group, and set pointer to each. */
   if ((retval = nc4_find_grp_h5(ncid, &grp, NULL)))
      return retval;
   assert(grp);

   return nc4_find_grp_att(grp, varid, name, attnum, att);
}

/**
 * @internal Add NC_OBJ to allXXX lists in a file
 *
 * @param file Pointer to the containing file
 * @param obj Pointer to object to add.
 *
 * @author Dennis Heimbigner
 */
static void
obj_track(NC_FILE_INFO_T* file, NC_OBJ* obj)
{
   NClist* list = NULL;
   /* record the object in the file  */
   switch (obj->sort) {
   case NCDIM: list = file->alldims; break;
   case NCTYP: list = file->alltypes; break;
   case NCGRP: list = file->allgroups; break;
   default:
      assert(NC_FALSE);
   }
   /* Insert at the appropriate point in the list */
   nclistset(list,obj->id,obj);
}

/**
 * @internal Create a new variable and insert into relevant
 * lists. Dimensionality info need not be known.
 *
 * @param grp the containing group
 * @param name the name for the new variable
 * @param var Pointer in which to return a pointer to the new var.
 *
 * @param var Pointer to pointer that gets variable info struct.
 *
 * @return ::NC_NOERR No error.
 * @return ::NC_ENOMEM Out of memory.
 * @author Ed Hartnett
 */
int
nc4_var_list_add2(NC_GRP_INFO_T *grp, const char *name, NC_VAR_INFO_T **var)
{
   NC_VAR_INFO_T *new_var;

   /* Allocate storage for new variable. */
   if (!(new_var = calloc(1, sizeof(NC_VAR_INFO_T))))
      return NC_ENOMEM;
   new_var->hdr.sort = NCVAR;

   /* These are the HDF5-1.8.4 defaults. */
   new_var->chunk_cache_size = nc4_chunk_cache_size;
   new_var->chunk_cache_nelems = nc4_chunk_cache_nelems;
   new_var->chunk_cache_preemption = nc4_chunk_cache_preemption;

   /* Now fill in the values in the var info structure. */
   new_var->hdr.id = ncindexsize(grp->vars);
   if (!(new_var->hdr.name = strdup(name)))
      return NC_ENOMEM;
   new_var->hdr.hashkey = NC_hashmapkey(new_var->hdr.name,
                                        strlen(new_var->hdr.name));

   /* Create an indexed list for the attributes. */
   new_var->att = ncindexnew(0);

   /* Officially track it */
   ncindexadd(grp->vars, (NC_OBJ *)new_var);

   /* Set the var pointer, if one was given */
   if (var)
      *var = new_var;

   return NC_NOERR;
}

/**
 * @internal Set the number of dims in an NC_VAR_INFO_T struct.
 *
 * @param var Pointer to the var.
 * @param ndims Number of dimensions for this var.
 *
 * @param var Pointer to pointer that gets variable info struct.
 *
 * @return ::NC_NOERR No error.
 * @return ::NC_ENOMEM Out of memory.
 * @author Ed Hartnett
 */
int
nc4_var_set_ndims(NC_VAR_INFO_T *var, int ndims)
{

   /* Remember the number of dimensions. */
   var->ndims = ndims;

   /* Allocate space for dimension information. */
   if (ndims)
   {
      if (!(var->dim = calloc(ndims, sizeof(NC_DIM_INFO_T *))))
         return NC_ENOMEM;
      if (!(var->dimids = calloc(ndims, sizeof(int))))
         return NC_ENOMEM;

      /* Initialize dimids to illegal values (-1). See the comment
         in nc4hdf.c#nc4_rec_match_dimscales. */
      memset(var->dimids, -1, ndims * sizeof(int));
   }

   return NC_NOERR;
}

/**
 * @internal Create a new variable and insert int relevant list.
 *
 * @param grp the containing group
 * @param name the name for the new variable
 * @param ndims the rank of the new variable
 * @param var Pointer in which to return a pointer to the new var.
 *
 * @param var Pointer to pointer that gets variable info struct.
 *
 * @return ::NC_NOERR No error.
 * @return ::NC_ENOMEM Out of memory.
 * @author Ed Hartnett
 */
int
nc4_var_list_add(NC_GRP_INFO_T* grp, const char* name, int ndims,
                 NC_VAR_INFO_T **var)
{
   int retval;

   if ((retval = nc4_var_list_add2(grp, name, var)))
      return retval;
   if ((retval = nc4_var_set_ndims(*var, ndims)))
      return retval;

   return NC_NOERR;
}

/**
 * @internal Add a dimension to the dimension list for a group.
 *
 * @param grp container for the dim
 * @param name for the dim
 * @param len for the dim
 * @param assignedid override dimid if >= 0
 * @param dim Pointer to pointer that gets the new dim info struct.
 *
 * @return ::NC_NOERR No error.
 * @return ::NC_ENOMEM Out of memory.
 * @author Ed Hartnett
 */
int
nc4_dim_list_add(NC_GRP_INFO_T *grp, const char *name, size_t len,
                 int assignedid, NC_DIM_INFO_T **dim)
{
   NC_DIM_INFO_T *new_dim;

   assert(grp && name);

   /* Allocate memory for dim metadata. */
   if (!(new_dim = calloc(1, sizeof(NC_DIM_INFO_T))))
      return NC_ENOMEM;

   new_dim->hdr.sort = NCDIM;

   /* Assign the dimension ID. */
   if (assignedid >= 0)
      new_dim->hdr.id = assignedid;
   else
      new_dim->hdr.id = grp->nc4_info->next_dimid++;

   /* Remember the name and create a hash. */
   if (!(new_dim->hdr.name = strdup(name)))
      return NC_ENOMEM;
   new_dim->hdr.hashkey = NC_hashmapkey(new_dim->hdr.name,
                                        strlen(new_dim->hdr.name));

   /* Is dimension unlimited? */
   new_dim->len = len;
   if (len == NC_UNLIMITED)
      new_dim->unlimited = NC_TRUE;

   /* Remember the containing group. */
   new_dim->container = grp;

   /* Add object to dimension list for this group. */
   ncindexadd(grp->dim, (NC_OBJ *)new_dim);
   obj_track(grp->nc4_info, (NC_OBJ *)new_dim);

   /* Set the dim pointer, if one was given */
   if (dim)
      *dim = new_dim;

   return NC_NOERR;
}

/**
 * @internal Add to an attribute list.
 *
 * @param list NCindex of att info structs.
 * @param name name of the new attribute
 * @param att Pointer to pointer that gets the new att info
 * struct. Ignored if NULL.
 *
 * @return ::NC_NOERR No error.
 * @return ::NC_ENOMEM Out of memory.
 * @author Ed Hartnett
 */
int
nc4_att_list_add(NCindex *list, const char *name, NC_ATT_INFO_T **att)
{
   NC_ATT_INFO_T *new_att;

   LOG((3, "%s: name %s ", __func__, name));

   if (!(new_att = calloc(1, sizeof(NC_ATT_INFO_T))))
      return NC_ENOMEM;
   new_att->hdr.sort = NCATT;

   /* Fill in the information we know. */
   new_att->hdr.id = ncindexsize(list);
   if (!(new_att->hdr.name = strdup(name)))
      return NC_ENOMEM;

   /* Create a hash of the name. */
   new_att->hdr.hashkey = NC_hashmapkey(name, strlen(name));

   /* Add object to list as specified by its number */
   ncindexadd(list, (NC_OBJ *)new_att);

   /* Set the attribute pointer, if one was given */
   if (att)
      *att = new_att;

   return NC_NOERR;
}

/**
 * @internal Add a group to a group list.
 *
 * @param h5 Pointer to the file info.
 * @param parent Pointer to the parent group. Will be NULL when adding
 * the root group.
 * @param name Name of the group.
 * @param grp Pointer to pointer that gets new group info
 * struct. Ignored if NULL.
 *
 * @return ::NC_NOERR No error.
 * @return ::NC_ENOMEM Out of memory.
 * @author Ed Hartnett, Dennis Heimbigner
 */
int
nc4_grp_list_add(NC_FILE_INFO_T *h5, NC_GRP_INFO_T *parent, char *name,
                 NC_GRP_INFO_T **grp)
{
   NC_GRP_INFO_T *new_grp;

   /* Check inputs. */
   assert(h5 && name);
   LOG((3, "%s: name %s ", __func__, name));

   /* Get the memory to store this groups info. */
   if (!(new_grp = calloc(1, sizeof(NC_GRP_INFO_T))))
      return NC_ENOMEM;

   /* Fill in this group's information. */
   new_grp->hdr.sort = NCGRP;
   new_grp->nc4_info = h5;
   new_grp->parent = parent;

   /* Assign the group ID. The root group will get id 0. */
   new_grp->hdr.id = h5->next_nc_grpid++;
   assert(parent || !new_grp->hdr.id);

   /* Handle the group name. */
   if (!(new_grp->hdr.name = strdup(name)))
   {
      free(new_grp);
      return NC_ENOMEM;
   }
   new_grp->hdr.hashkey = NC_hashmapkey(new_grp->hdr.name,
                                        strlen(new_grp->hdr.name));

   /* Set up new indexed lists for stuff this group can contain. */
   new_grp->children = ncindexnew(0);
   new_grp->dim = ncindexnew(0);
   new_grp->att = ncindexnew(0);
   new_grp->type = ncindexnew(0);
   new_grp->vars = ncindexnew(0);

   /* Add object to lists */
   if (parent)
      ncindexadd(parent->children, (NC_OBJ *)new_grp);
   obj_track(h5, (NC_OBJ *)new_grp);

   /* Set the group pointer, if one was given */
   if (grp)
      *grp = new_grp;

   return NC_NOERR;
}

/**
 * @internal Names for groups, variables, and types must not be the
 * same. This function checks that a proposed name is not already in
 * use. Normalzation of UTF8 strings should happen before this
 * function is called.
 *
 * @param grp Pointer to group info struct.
 * @param name Name to check.
 *
 * @return ::NC_NOERR No error.
 * @return ::NC_ENAMEINUSE Name is in use.
 * @author Ed Hartnett, Dennis Heimbigner
 */
int
nc4_check_dup_name(NC_GRP_INFO_T *grp, char *name)
{
   NC_TYPE_INFO_T *type;
   NC_GRP_INFO_T *g;
   NC_VAR_INFO_T *var;

   /* Any types of this name? */
   type = (NC_TYPE_INFO_T*)ncindexlookup(grp->type,name);
   if(type != NULL)
      return NC_ENAMEINUSE;

   /* Any child groups of this name? */
   g = (NC_GRP_INFO_T*)ncindexlookup(grp->children,name);
   if(g != NULL)
      return NC_ENAMEINUSE;

   /* Any variables of this name? */
   var = (NC_VAR_INFO_T*)ncindexlookup(grp->vars,name);
   if(var != NULL)
      return NC_ENAMEINUSE;

   return NC_NOERR;
}

/**
 * @internal Create a type, but do not add to various lists nor
 * increment its ref count
 *
 * @param grp Pointer to group info struct.
 * @param size Size of type in bytes.
 * @param name Name of type.
 * @param assignedid if >= 0 then override the default type id.
 * @param type Pointer that gets pointer to new type info struct.
 *
 * @return ::NC_NOERR No error.
 * @return ::NC_ENOMEM Out of memory.
 * @author Ed Hartnett, Ward Fisher
 */
int
nc4_type_new(NC_GRP_INFO_T *grp, size_t size, const char *name, int assignedid,
             NC_TYPE_INFO_T **type)
{
   NC_TYPE_INFO_T *new_type;

   /* Check inputs. */
   assert(type);

   /* Allocate memory for the type */
   if (!(new_type = calloc(1, sizeof(NC_TYPE_INFO_T))))
      return NC_ENOMEM;
   new_type->hdr.sort = NCTYP;

   /* Remember info about this type. */
   new_type->hdr.id = assignedid;
   new_type->size = size;
   if (!(new_type->hdr.name = strdup(name))) {
      free(new_type);
      return NC_ENOMEM;
   }

   new_type->hdr.hashkey = NC_hashmapkey(name, strlen(name));

   /* Return a pointer to the new type. */
   *type = new_type;

   return NC_NOERR;
}

/**
 * @internal Add to the type list.
 *
 * @param grp Pointer to group info struct.
 * @param size Size of type in bytes.
 * @param name Name of type.
 * @param type Pointer that gets pointer to new type info
 * struct.
 *
 * @return ::NC_NOERR No error.
 * @return ::NC_ENOMEM Out of memory.
 * @author Ed Hartnett
 */
int
nc4_type_list_add(NC_GRP_INFO_T *grp, size_t size, const char *name,
                  NC_TYPE_INFO_T **type)
{
   NC_TYPE_INFO_T *new_type;
   int retval;

   /* Check inputs. */
   assert(type);

   /* Create the new TYPE_INFO struct. */
   if ((retval = nc4_type_new(grp, size, name, grp->nc4_info->next_typeid,
                              &new_type)))
      return retval;
   grp->nc4_info->next_typeid++;

   /* Increment the ref. count on the type */
   new_type->rc++;

   /* Add object to lists */
   ncindexadd(grp->type, (NC_OBJ *)new_type);
   obj_track(grp->nc4_info,(NC_OBJ*)new_type);

   /* Return a pointer to the new type. */
   *type = new_type;

   return NC_NOERR;
}

/**
 * @internal Add to the compound field list.
 *
 * @param parent parent type
 * @param name Name of the field.
 * @param offset Offset in bytes.
 * @param field_hdf_typeid The HDF5 type ID of the field.
 * @param native_typeid The HDF5 native type ID of the field.
 * @param xtype The netCDF type of the field.
 * @param ndims The number of dimensions of the field.
 * @param dim_sizesp An array of dim sizes for the field.
 *
 * @return ::NC_NOERR No error.
 * @author Ed Hartnett, Dennis Heimbigner
 */
int
nc4_field_list_add(NC_TYPE_INFO_T *parent, const char *name,
                   size_t offset, hid_t field_hdf_typeid, hid_t native_typeid,
                   nc_type xtype, int ndims, const int *dim_sizesp)
{
   NC_FIELD_INFO_T *field;

   /* Name has already been checked and UTF8 normalized. */
   if (!name)
      return NC_EINVAL;

   /* Allocate storage for this field information. */
   if (!(field = calloc(1, sizeof(NC_FIELD_INFO_T))))
      return NC_ENOMEM;
   field->hdr.sort = NCFLD;

   /* Store the information about this field. */
   if (!(field->hdr.name = strdup(name)))
   {
      free(field);
      return NC_ENOMEM;
   }
   field->hdr.hashkey = NC_hashmapkey(field->hdr.name,strlen(field->hdr.name));
   field->hdf_typeid = field_hdf_typeid;
   field->native_hdf_typeid = native_typeid;
   field->nc_typeid = xtype;
   field->offset = offset;
   field->ndims = ndims;
   if (ndims)
   {
      int i;
      if (!(field->dim_size = malloc(ndims * sizeof(int))))
      {
         free(field->hdr.name);
         free(field);
         return NC_ENOMEM;
      }
      for (i = 0; i < ndims; i++)
         field->dim_size[i] = dim_sizesp[i];
   }

   /* Add object to lists */
   field->hdr.id = nclistlength(parent->u.c.field);
   nclistpush(parent->u.c.field,field);

   return NC_NOERR;
}

/**
 * @internal Add a member to an enum type.
 *
 * @param parent Containing NC_TYPE_INFO_T object
 * @param size Size in bytes of new member.
 * @param name Name of the member.
 * @param value Value to associate with member.
 *
 * @return ::NC_NOERR No error.
 * @return ::NC_ENOMEM Out of memory.
 * @author Ed Hartnett
 */
int
nc4_enum_member_add(NC_TYPE_INFO_T *parent, size_t size,
                    const char *name, const void *value)
{
   NC_ENUM_MEMBER_INFO_T *member;

   /* Name has already been checked. */
   assert(name && size > 0 && value);
   LOG((4, "%s: size %d name %s", __func__, size, name));

   /* Allocate storage for this field information. */
   if (!(member = calloc(1, sizeof(NC_ENUM_MEMBER_INFO_T))))
      return NC_ENOMEM;
   if (!(member->value = malloc(size))) {
      free(member);
      return NC_ENOMEM;
   }
   if (!(member->name = strdup(name))) {
      free(member->value);
      free(member);
      return NC_ENOMEM;
   }

   /* Store the value for this member. */
   memcpy(member->value, value, size);

   /* Add object to list */
   nclistpush(parent->u.e.enum_member,member);

   return NC_NOERR;
}

/**
 * @internal Free up a field
 *
 * @param field Pointer to field info of field to delete.
 *
 * @return ::NC_NOERR No error.
 * @author Ed Hartnett
 */
static void
field_free(NC_FIELD_INFO_T *field)
{
   /* Free some stuff. */
   if (field->hdr.name)
      free(field->hdr.name);
   if (field->dim_size)
      free(field->dim_size);

   /* Nc_Free the memory. */
   free(field);
}

/**
 * @internal Free allocated space for type information.
 *
 * @param type Pointer to type info struct.
 *
 * @return ::NC_NOERR No error.
 * @return ::NC_EHDFERR HDF5 error.
 * @author Ed Hartnett, Dennis Heimbigner
 */
int
nc4_type_free(NC_TYPE_INFO_T *type)
{
   int i;

   assert(type && type->rc && type->hdr.name);

   /* Decrement the ref. count on the type */
   type->rc--;

   /* Release the type, if the ref. count drops to zero */
   if (type->rc == 0)
   {
      LOG((4, "%s: deleting type %s", __func__, type->hdr.name));

      /* Free the name. */
      free(type->hdr.name);

      /* Enums and compound types have lists of fields to clean up. */
      switch (type->nc_type_class)
      {
      case NC_COMPOUND:
      {
         NC_FIELD_INFO_T *field;

         /* Delete all the fields in this type (there will be some if its a
          * compound). */
         for(i=0;i<nclistlength(type->u.c.field);i++) {
            field = nclistget(type->u.c.field,i);
            field_free(field);
         }
         nclistfree(type->u.c.field);
      }
      break;

      case NC_ENUM:
      {
         NC_ENUM_MEMBER_INFO_T *enum_member;

         /* Delete all the enum_members, if any. */
         for(i=0;i<nclistlength(type->u.e.enum_member);i++) {
            enum_member = nclistget(type->u.e.enum_member,i);
            free(enum_member->value);
            free(enum_member->name);
            free(enum_member);
         }
         nclistfree(type->u.e.enum_member);
      }
      break;

      default:
         break;
      }

      /* Release the memory. */
      free(type);
   }

   return NC_NOERR;
}

/**
 * @internal Free memory of an attribute object
 *
 * @param att Pointer to attribute info struct.
 *
 * @return ::NC_NOERR No error.
 * @author Ed Hartnett
 */
static int
att_free(NC_ATT_INFO_T *att)
{
   int i;

   assert(att);
   LOG((3, "%s: name %s ", __func__, att->hdr.name));

   /* Free memory that was malloced to hold data for this
    * attribute. */
   if (att->data)
      free(att->data);

   /* Free the name. */
   if (att->hdr.name)
      free(att->hdr.name);

   /* If this is a string array attribute, delete all members of the
    * string array, then delete the array of pointers to strings. (The
    * array was filled with pointers by HDF5 when the att was read,
    * and memory for each string was allocated by HDF5. That's why I
    * use free and not nc_free, because the netCDF library didn't
    * allocate the memory that is being freed.) */
   if (att->stdata)
   {
      for (i = 0; i < att->len; i++)
         if(att->stdata[i])
            free(att->stdata[i]);
      free(att->stdata);
   }

   /* If this att has vlen data, release it. */
   if (att->vldata)
   {
      for (i = 0; i < att->len; i++)
         nc_free_vlen(&att->vldata[i]);
      free(att->vldata);
   }

   /* Free any format-sepecific info. Some formats use this (ex. HDF5)
    * and some don't (ex. HDF4). So it may be NULL. */
   if (att->format_att_info)
      free(att->format_att_info);

   free(att);
   return NC_NOERR;
}

/**
 * @internal Delete a var, and free the memory. All HDF5 objects for
 * the var must be closed before this is called.
 *
 * @param var Pointer to the var info struct of var to delete.
 *
 * @return ::NC_NOERR No error.
 * @author Ed Hartnett, Dennis Heimbigner
 */
static int
var_free(NC_VAR_INFO_T *var)
{
   int i;
   int retval;

   assert(var);
   LOG((4, "%s: deleting var %s", __func__, var->hdr.name));

   /* First delete all the attributes attached to this var. */
   for (i = 0; i < ncindexsize(var->att); i++)
      if ((retval = att_free((NC_ATT_INFO_T *)ncindexith(var->att, i))))
         return retval;
   ncindexfree(var->att);

   /* Free some things that may be allocated. */
   /* Free some things that may be allocated. */
   if (var->chunksizes)
      free(var->chunksizes);

   if (var->hdf5_name)
      free(var->hdf5_name);

   if (var->hdr.name)
      free(var->hdr.name);

   if (var->dimids)
      free(var->dimids);

   if (var->dim)
      free(var->dim);

   /* Delete any fill value allocation. This must be done before the
    * type_info is freed. */
   if (var->fill_value)
   {
      if (var->hdf_datasetid)
      {
         if (var->type_info)
         {
            if (var->type_info->nc_type_class == NC_VLEN)
               nc_free_vlen((nc_vlen_t *)var->fill_value);
            else if (var->type_info->nc_type_class == NC_STRING && *(char **)var->fill_value)
               free(*(char **)var->fill_value);
         }
      }
      free(var->fill_value);
   }

   /* Release type information */
   if (var->type_info)
      if ((retval = nc4_type_free(var->type_info)))
         return retval;

   /* Delete any HDF5 dimscale objid information. */
   if (var->dimscale_hdf5_objids)
      free(var->dimscale_hdf5_objids);

   /* Delete information about the attachment status of dimscales. */
   if (var->dimscale_attached)
      free(var->dimscale_attached);

   /* Release parameter information. */
   if (var->params)
      free(var->params);

   /* Delete the var. */
   free(var);

   return NC_NOERR;
}

/**
 * @internal  Delete a var, and free the memory.
 *
 * @param grp the containing group
 * @param var Pointer to the var info struct of var to delete.
 *
 * @return ::NC_NOERR No error.
 * @author Ed Hartnett, Dennis Heimbigner
 */
int
nc4_var_list_del(NC_GRP_INFO_T* grp, NC_VAR_INFO_T *var)
{
   int i;

   if(var == NULL)
      return NC_NOERR;

   /* Remove from lists */
   if(grp) {
      i = ncindexfind(grp->vars,(NC_OBJ*)var);
      if(i >= 0)
         ncindexidel(grp->vars, i);
   }
   return var_free(var);
}

/**
 * @internal Free a dim
 *
 * @param dim Pointer to dim info struct of type to delete.
 *
 * @return ::NC_NOERR No error.
 * @author Ed Hartnett, Ward Fisher
 */
static int
dim_free(NC_DIM_INFO_T *dim)
{
   assert(dim);
   LOG((4, "%s: deleting dim %s", __func__, dim->hdr.name));

   /* Free memory allocated for names. */
   if (dim->hdr.name)
      free(dim->hdr.name);

   /* Release any format-specific information. */
   if (dim->format_dim_info)
      free(dim->format_dim_info);

   free(dim);
   return NC_NOERR;
}

/**
 * @internal Free a dim and unlist it
 *
 * @param grp Pointer to dim's containing group
 * @param dim Pointer to dim info struct of type to delete.
 *
 * @return ::NC_NOERR No error.
 * @author Dennis Heimbigner
 */
int
nc4_dim_list_del(NC_GRP_INFO_T* grp, NC_DIM_INFO_T *dim)
{
   if(grp && dim) {
      int pos = ncindexfind(grp->dim,(NC_OBJ*)dim);
      if(pos >= 0)
         ncindexidel(grp->dim,pos);
   }
   return dim_free(dim);
}

/**
 * @internal Recursively delete the data for a group (and everything
 * it contains) in our internal metadata store.
 *
 * @param grp Pointer to group info struct.
 *
 * @return ::NC_NOERR No error.
 * @author Ed Hartnett, Dennis Heimbigner
 */
int
nc4_rec_grp_del(NC_GRP_INFO_T *grp)
{
   int i;
   int retval;

   assert(grp);
   LOG((3, "%s: grp->name %s", __func__, grp->hdr.name));

   /* Recursively call this function for each child, if any, stopping
    * if there is an error. */
   for (i = 0; i < ncindexsize(grp->children); i++)
      if ((retval = nc4_rec_grp_del((NC_GRP_INFO_T *)ncindexith(grp->children,
                                                                i))))
         return retval;
   ncindexfree(grp->children);

   /* Free attributes, but leave in parent list */
   for (i = 0; i < ncindexsize(grp->att); i++)
      if ((retval = att_free((NC_ATT_INFO_T *)ncindexith(grp->att, i))))
         return retval;
   ncindexfree(grp->att);

   /* Delete all vars. */
   for (i = 0; i < ncindexsize(grp->vars); i++)
      if ((retval = var_free((NC_VAR_INFO_T *)ncindexith(grp->vars, i))))
         return retval;
   ncindexfree(grp->vars);

   /* Delete all dims, and free the list of dims. */
   for (i = 0; i < ncindexsize(grp->dim); i++)
      if ((retval = dim_free((NC_DIM_INFO_T *)ncindexith(grp->dim, i))))
         return retval;
   ncindexfree(grp->dim);

   /* Delete all types. */
   for (i = 0; i < ncindexsize(grp->type); i++)
      if ((retval = nc4_type_free((NC_TYPE_INFO_T *)ncindexith(grp->type, i))))
         return retval;
   ncindexfree(grp->type);

   /* Free the name. */
   free(grp->hdr.name);

   /* Release any format-specific information about this group. */
   if (grp->format_grp_info)
      free(grp->format_grp_info);

   /* Free up this group */
   free(grp);

   return NC_NOERR;
}

/**
 * @internal Remove a NC_ATT_INFO_T from an index.
 * This will nc_free the memory too.
 *
 * @param list Pointer to pointer of list.
 * @param att Pointer to attribute info struct.
 *
 * @return ::NC_NOERR No error.
 * @author Dennis Heimbigner
 */
int
nc4_att_list_del(NCindex *list, NC_ATT_INFO_T *att)
{
   assert(att && list);
   ncindexidel(list, ((NC_OBJ *)att)->id);
   return att_free(att);
}

/**
 * @internal Normalize a UTF8 name. Put the result in norm_name, which
 * can be NC_MAX_NAME + 1 in size. This function makes sure the free()
 * gets called on the return from utf8proc_NFC, and also ensures that
 * the name is not too long.
 *
 * @param name Name to normalize.
 * @param norm_name The normalized name.
 *
 * @return ::NC_NOERR No error.
 * @return ::NC_EMAXNAME Name too long.
 * @author Dennis Heimbigner
 */
int
nc4_normalize_name(const char *name, char *norm_name)
{
   char *temp_name;
   int stat = nc_utf8_normalize((const unsigned char *)name,(unsigned char **)&temp_name);
   if(stat != NC_NOERR)
      return stat;
   if (strlen(temp_name) > NC_MAX_NAME)
   {
      free(temp_name);
      return NC_EMAXNAME;
   }
   strcpy(norm_name, temp_name);
   free(temp_name);
   return NC_NOERR;
}

#ifdef ENABLE_SET_LOG_LEVEL

/**
 * @internal Use this to set the global log level. Set it to
 * NC_TURN_OFF_LOGGING (-1) to turn off all logging. Set it to 0 to
 * show only errors, and to higher numbers to show more and more
 * logging details. If logging is not enabled with --enable-logging at
 * configure when building netCDF, this function will do nothing.
 * Note that it is possible to set the log level using the environment
 * variable named _NETCDF_LOG_LEVEL_ (e.g. _export NETCDF_LOG_LEVEL=4_).
 *
 * @param new_level The new logging level.
 *
 * @return ::NC_NOERR No error.
 * @author Ed Hartnett
 */
int
nc_set_log_level(int new_level)
{
#ifdef LOGGING
   if(!nc4_hdf5_initialized)
      nc4_hdf5_initialize();

   /* Now remember the new level. */
   nc_log_level = new_level;
   LOG((4, "log_level changed to %d", nc_log_level));
#endif /*LOGGING */
   return 0;
}
#endif /* ENABLE_SET_LOG_LEVEL */

<<<<<<< HEAD

/**
 * Use this to get the current global log level.
 *
 * @return the current log level
 * @author Dennis Heimbigner
 */
int
nc_get_log_level(void)
{
   if(!nc4_hdf5_initialized)
      nc4_hdf5_initialize();
   return nc_log_level;
}

=======
#ifdef LOGGING
>>>>>>> 38e6fc60
#define MAX_NESTS 10
/**
 * @internal Recursively print the metadata of a group.
 *
 * @param grp Pointer to group info struct.
 * @param tab_count Number of tabs.
 *
 * @return ::NC_NOERR No error.
 * @author Ed Hartnett
 */
static int
rec_print_metadata(NC_GRP_INFO_T *grp, int tab_count)
{
   NC_GRP_INFO_T *g;
   NC_ATT_INFO_T *att;
   NC_VAR_INFO_T *var;
   NC_DIM_INFO_T *dim;
   NC_TYPE_INFO_T *type;
   NC_FIELD_INFO_T *field;
   char tabs[MAX_NESTS+1] = "";
   char *dims_string = NULL;
   char temp_string[10];
   int t, retval, d, i;

   /* Come up with a number of tabs relative to the group. */
   for (t = 0; t < tab_count && t < MAX_NESTS; t++)
      tabs[t] = '\t';
   tabs[t] = '\0';

   LOG((2, "%s GROUP - %s nc_grpid: %d nvars: %d natts: %d",
        tabs, grp->hdr.name, grp->hdr.id, ncindexsize(grp->vars), ncindexsize(grp->att)));
   for(i=0;i<ncindexsize(grp->att);i++) {
      att = (NC_ATT_INFO_T*)ncindexith(grp->att,i);
      if(att == NULL) continue;
      LOG((2, "%s GROUP ATTRIBUTE - attnum: %d name: %s type: %d len: %d",
           tabs, att->hdr.id, att->hdr.name, att->nc_typeid, att->len));
   }

   for(i=0;i<ncindexsize(grp->dim);i++) {
      dim = (NC_DIM_INFO_T*)ncindexith(grp->dim,i);
      if(dim == NULL) continue;
      LOG((2, "%s DIMENSION - dimid: %d name: %s len: %d unlimited: %d",
           tabs, dim->hdr.id, dim->hdr.name, dim->len, dim->unlimited));
   }

   for(i=0;i<ncindexsize(grp->vars);i++)
   {
      int j;
      var = (NC_VAR_INFO_T*)ncindexith(grp->vars,i);
      if (var == NULL) continue;
      if(var->ndims > 0)
      {
         dims_string = (char*)malloc(sizeof(char)*(var->ndims*4));
         strcpy(dims_string, "");
         for (d = 0; d < var->ndims; d++)
         {
            sprintf(temp_string, " %d", var->dimids[d]);
            strcat(dims_string, temp_string);
         }
      }
      LOG((2, "%s VARIABLE - varid: %d name: %s ndims: %d dimscale: %d dimids:%s",
           tabs, var->hdr.id, var->hdr.name, var->ndims, (int)var->dimscale,
           (dims_string ? dims_string : " -")));
      for(j=0;j<ncindexsize(var->att);j++) {
         att = (NC_ATT_INFO_T*)ncindexith(var->att,j);
         if(att == NULL) continue;
         LOG((2, "%s VAR ATTRIBUTE - attnum: %d name: %s type: %d len: %d",
              tabs, att->hdr.id, att->hdr.name, att->nc_typeid, att->len));
      }
      if(dims_string)
      {
         free(dims_string);
         dims_string = NULL;
      }
   }

   for(i=0;i<ncindexsize(grp->type);i++)
   {
      if((type = (NC_TYPE_INFO_T*)ncindexith(grp->type,i)) == NULL) continue;
      LOG((2, "%s TYPE - nc_typeid: %ld hdf_typeid: 0x%x size: %ld committed: %d "
           "name: %s",
      tabs, (long)type->hdr.id, type->hdf_typeid, (long)type->size, (int)type->committed, type->hdr.name));
      /* Is this a compound type? */
      if (type->nc_type_class == NC_COMPOUND)
      {
<<<<<<< HEAD
	 int j;
         LOG((3, "compound type: num_fields: %d",nclistlength(type->u.c.field)));
	 for(j=0;j<nclistlength(type->u.c.field);j++) {
	    field = (NC_FIELD_INFO_T*)nclistget(type->u.c.field,j);
=======
         int j;
         LOG((3, "compound type"));
         for(j=0;j<nclistlength(type->u.c.field);j++) {
            field = (NC_FIELD_INFO_T*)nclistget(type->u.c.field,j);
>>>>>>> 38e6fc60
            LOG((4, "field %s offset %d nctype %d ndims %d", field->hdr.name,
                 field->offset, field->nc_typeid, field->ndims));
         }
      }
      else if (type->nc_type_class == NC_VLEN)
      {
         LOG((3, "VLEN type"));
         LOG((4, "base_nc_type: %d", type->u.v.base_nc_typeid));
      }
      else if (type->nc_type_class == NC_OPAQUE) {
         LOG((3, "Opaque type"));
      } else if (type->nc_type_class == NC_ENUM)
      {
         LOG((3, "Enum type"));
         LOG((4, "base_nc_type: %d", type->u.e.base_nc_typeid));
      }
      else
      {
         LOG((0, "Unknown class: %d", type->nc_type_class));
         return NC_EBADTYPE;
      }
   }

   /* Call self for each child of this group. */
   for(i=0;i<ncindexsize(grp->children);i++)
   {
      if((g = (NC_GRP_INFO_T*)ncindexith(grp->children,i)) == NULL) continue;
      if ((retval = rec_print_metadata(g, tab_count + 1)))
         return retval;
   }
   return NC_NOERR;
}

/**
 * @internal Print out the internal metadata for a file. This is
 * useful to check that netCDF is working! Nonetheless, this function
 * will print nothing if logging is not set to at least two.
 *
 * @param Pointer to the file info struct.
 *
 * @return ::NC_NOERR No error.
 * @author Ed Hartnett
 */
int
log_metadata_nc(NC_FILE_INFO_T *h5)
{
   LOG((2, "*** NetCDF-4 Internal Metadata: int_ncid 0x%x ext_ncid 0x%x",
        h5->root_grp->nc4_info->controller->int_ncid,
        h5->root_grp->nc4_info->controller->ext_ncid));
   if (!h5)
   {
      LOG((2, "This is a netCDF-3 file."));
      return NC_NOERR;
   }
   LOG((2, "FILE - path: %s cmode: 0x%x parallel: %d redef: %d "
        "fill_mode: %d no_write: %d next_nc_grpid: %d", h5->root_grp->nc4_info->controller->path,
        h5->cmode, (int)h5->parallel, (int)h5->redef, h5->fill_mode, (int)h5->no_write,
        h5->next_nc_grpid));
   if(nc_log_level >= 2)
      return rec_print_metadata(h5->root_grp, 0);
   return NC_NOERR;
}

#endif /*LOGGING */

/**
 * @internal Show the in-memory metadata for a netcdf file. This
 * function does nothing unless netCDF was built with
 * the configure option --enable-logging.
 *
 * @param ncid File and group ID.
 *
 * @return ::NC_NOERR No error.
 * @return ::NC_EBADID Bad ncid.
 * @author Ed Hartnett
 */
int
NC4_show_metadata(int ncid)
{
   int retval = NC_NOERR;
#ifdef LOGGING
   NC_FILE_INFO_T *h5;
   int old_log_level = nc_log_level;

   /* Find file metadata. */
   if ((retval = nc4_find_grp_h5(ncid, NULL, &h5)))
      return retval;

   /* Log level must be 2 to see metadata. */
   nc_log_level = 2;
   retval = log_metadata_nc(h5);
   nc_log_level = old_log_level;
#endif /*LOGGING*/
   return retval;
}<|MERGE_RESOLUTION|>--- conflicted
+++ resolved
@@ -1452,25 +1452,6 @@
 }
 #endif /* ENABLE_SET_LOG_LEVEL */
 
-<<<<<<< HEAD
-
-/**
- * Use this to get the current global log level.
- *
- * @return the current log level
- * @author Dennis Heimbigner
- */
-int
-nc_get_log_level(void)
-{
-   if(!nc4_hdf5_initialized)
-      nc4_hdf5_initialize();
-   return nc_log_level;
-}
-
-=======
-#ifdef LOGGING
->>>>>>> 38e6fc60
 #define MAX_NESTS 10
 /**
  * @internal Recursively print the metadata of a group.
@@ -1556,17 +1537,10 @@
       /* Is this a compound type? */
       if (type->nc_type_class == NC_COMPOUND)
       {
-<<<<<<< HEAD
-	 int j;
-         LOG((3, "compound type: num_fields: %d",nclistlength(type->u.c.field)));
-	 for(j=0;j<nclistlength(type->u.c.field);j++) {
-	    field = (NC_FIELD_INFO_T*)nclistget(type->u.c.field,j);
-=======
          int j;
          LOG((3, "compound type"));
          for(j=0;j<nclistlength(type->u.c.field);j++) {
             field = (NC_FIELD_INFO_T*)nclistget(type->u.c.field,j);
->>>>>>> 38e6fc60
             LOG((4, "field %s offset %d nctype %d ndims %d", field->hdr.name,
                  field->offset, field->nc_typeid, field->ndims));
          }
