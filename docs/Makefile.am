## This is a automake file, part of Unidata's netCDF package.
# Copyright 1993, 1994, 1995, 1996, 1997, 1998, 1999, 2000, 2001, 2002,
# 2003, 2004, 2005, 2006, 2007, 2008, 2009, 2010, 2011, 2012, 2013, 2014,
# 2015, 2016, 2017, 2018
# University Corporation for Atmospheric Research/Unidata.

# See netcdf-c/COPYRIGHT file for more info.

# These files will be included with the dist.
EXTRA_DIST = netcdf.m4 DoxygenLayout.xml Doxyfile.in footer.html	\
mainpage.dox tutorial.dox guide.dox types.dox cdl.dox			\
architecture.dox internal.dox windows-binaries.md			\
building-with-cmake.md CMakeLists.txt groups.dox install.md notes.md	\
install-fortran.md all-error-codes.md credits.md auth.md		\
obsolete/fan_utils.html bestpractices.md filters.md indexing.dox	\
inmemory.md DAP2.dox attribute_conventions.md FAQ.md	\
<<<<<<< HEAD
file_format_specifications.md known_problems.md COPYRIGHT.dox		\
user_defined_formats.md inmeminternal.dox DAP4.md DAP4.dox              \
nczapi.md nczast.md nczstore.md nczarch.md nczarr.md
=======
file_format_specifications.md known_problems.md COPYRIGHT.md		\
user_defined_formats.md inmeminternal.dox DAP4.md DAP4.dox
>>>>>>> 98e63846

# Turn off parallel builds in this directory.
.NOTPARALLEL:

# To build documentation you must have M4 in their path.
M4 = m4

SUBDIRS = images

if BUILD_DOCS

# Copy man pages.
#directory = $(top_srcdir)/docs/man/man3/
#dist_man_MANS = $(docsdirectory)/man_page_1.3 $(directory)/man_page_2.3
# $(directory)/man_page_1.3: doxyfile.stamp
# $(directory)/man_page_2.3: doxyfile.stamp

# Note: in order to work with distcheck,
# the Doxyfile needs to be preprocessed
# to insert actual location of $(srcdir)
#BUILT_SOURCES = Doxyfile.tmp

#Doxyfile.tmp: Doxyfile
#	sed -e 's|$$[({]rootdir[})]|$(abs_top_srcdir)|g' <Doxyfile > ./Doxyfile.tmp

all-local: doxyfile.stamp
clean-local:
	rm -rf $(top_builddir)/docs/man
	rm -rf $(top_builddir)/docs/html
	rm -rf $(top_builddir)/docs/latex
	rm -rf $(top_builddir)/docs/latex_main
endif

# Timestamp to prevent rebuilds.
# We must do this twice. The first time
# builds the tag files. The second time
# includes them in the documentation.

doxyfile.stamp:
	$(DOXYGEN) Doxyfile \
	cp auth.md obsolete/fan_utils.html html

CLEANFILES = doxyfile.stamp

# This builds the docs from source, if necessary, and tars up
# everything needed for the website. Run this and copy the resulting
# tarball to the /contents/netcdf/docs directory to update the on-line
# docs.
web-tarball: doxyfile.stamp
	cd html; tar cf ../netcdf_docs.tar *
	gzip -f netcdf_docs.tar<|MERGE_RESOLUTION|>--- conflicted
+++ resolved
@@ -14,14 +14,9 @@
 install-fortran.md all-error-codes.md credits.md auth.md		\
 obsolete/fan_utils.html bestpractices.md filters.md indexing.dox	\
 inmemory.md DAP2.dox attribute_conventions.md FAQ.md	\
-<<<<<<< HEAD
 file_format_specifications.md known_problems.md COPYRIGHT.dox		\
 user_defined_formats.md inmeminternal.dox DAP4.md DAP4.dox              \
 nczapi.md nczast.md nczstore.md nczarch.md nczarr.md
-=======
-file_format_specifications.md known_problems.md COPYRIGHT.md		\
-user_defined_formats.md inmeminternal.dox DAP4.md DAP4.dox
->>>>>>> 98e63846
 
 # Turn off parallel builds in this directory.
 .NOTPARALLEL:
