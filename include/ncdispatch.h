--- conflicted
+++ resolved
@@ -377,11 +377,9 @@
 MSC_NCDISPATCH_EXTRA extern const char* NC_findtestserver(const char*);
 #else
 extern const char* NC_findtestserver(const char*);
-#endif
-<<<<<<< HEAD
-=======
-
->>>>>>> 0033a358
+
+#endif
+
 /* Ping a specific server */
 extern int NCDAP_ping(const char*);
 
