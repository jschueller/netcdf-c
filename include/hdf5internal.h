/* Copyright 2005-2018 University Corporation for Atmospheric
   Research/Unidata. */
/**
 * @file This header file contains macros, types, and prototypes for
 * the HDF5 code in libhdf5. This header should not be included in
 * code outside libhdf5.
 *
 * @author Ed Hartnett
*/

#ifndef _HDF5INTERNAL_
#define _HDF5INTERNAL_

#include "config.h"
#include <hdf5.h>
#include <hdf5_hl.h>
#include "nc4internal.h"
#include "ncdimscale.h"
#include "nc4dispatch.h"
#include "hdf5dispatch.h"

#define NC_MAX_HDF5_NAME (NC_MAX_NAME + 10)

/* These have to do with creating chuncked datasets in HDF5. */
#define NC_HDF5_UNLIMITED_DIMSIZE (0)
#define NC_HDF5_CHUNKSIZE_FACTOR (10)
#define NC_HDF5_MIN_CHUNK_SIZE (2)

#define NC_EMPTY_SCALE "NC_EMPTY_SCALE"

/* This is an attribute I had to add to handle multidimensional
 * coordinate variables. */
#define COORDINATES "_Netcdf4Coordinates"
#define COORDINATES_LEN (NC_MAX_NAME * 5)

/* This is used when the user defines a non-coordinate variable with
 * same name as a dimension. */
#define NON_COORD_PREPEND "_nc4_non_coord_"

/* An attribute in the HDF5 root group of this name means that the
 * file must follow strict netCDF classic format rules. */
#define NC3_STRICT_ATT_NAME "_nc3_strict"

/* If this attribute is present on a dimscale variable, use the value
 * as the netCDF dimid. */
#define NC_DIMID_ATT_NAME "_Netcdf4Dimid"

/** This is the name of the class HDF5 dimension scale attribute. */
#define HDF5_DIMSCALE_CLASS_ATT_NAME "CLASS"

/** This is the name of the name HDF5 dimension scale attribute. */
#define HDF5_DIMSCALE_NAME_ATT_NAME "NAME"

/** Strut to hold HDF5-specific info for the file. */
typedef struct  NC_HDF5_FILE_INFO
{
   hid_t hdfid;
} NC_HDF5_FILE_INFO_T;

/* This is a struct to handle the dim metadata. */
typedef struct NC_HDF5_DIM_INFO
{
   hid_t hdf_dimscaleid;        /* Non-zero if a DIM_WITHOUT_VARIABLE dataset is in use (no coord var). */
   HDF5_OBJID_T hdf5_objid;
} NC_HDF5_DIM_INFO_T;

/** Strut to hold HDF5-specific info for attributes. */
typedef struct  NC_HDF5_ATT_INFO
{
   hid_t native_hdf_typeid;     /* Native HDF5 datatype for attribute's data */
} NC_HDF5_ATT_INFO_T;

/* Struct to hold HDF5-specific info for a group. */
typedef struct NC_HDF5_GRP_INFO
{
   hid_t hdf_grpid;
} NC_HDF5_GRP_INFO_T;

/* Struct to hold HDF5-specific info for a variable. */
typedef struct NC_HDF5_VAR_INFO
{
   hid_t hdf_datasetid;
   HDF5_OBJID_T *dimscale_hdf5_objids;
} NC_HDF5_VAR_INFO_T;

/* Struct to hold HDF5-specific info for a field. */
typedef struct NC_HDF5_FIELD_INFO
{
   hid_t hdf_typeid;
   hid_t native_hdf_typeid;
} NC_HDF5_FIELD_INFO_T;

/* Struct to hold HDF5-specific info for a type. */
typedef struct NC_HDF5_TYPE_INFO
{
   hid_t hdf_typeid;
   hid_t native_hdf_typeid;
} NC_HDF5_TYPE_INFO_T;

/* Logging and debugging. */
void reportopenobjects(int log, hid_t);
int hdf5_set_log_level();

/* These functions deal with HDF5 dimension scales. */
int rec_detach_scales(NC_GRP_INFO_T *grp, int dimid, hid_t dimscaleid);
int rec_reattach_scales(NC_GRP_INFO_T *grp, int dimid, hid_t dimscaleid);
int delete_existing_dimscale_dataset(NC_GRP_INFO_T *grp, int dimid, NC_DIM_INFO_T *dim);
int nc4_rec_match_dimscales(NC_GRP_INFO_T *grp);

/* Write metadata. */
int nc4_rec_write_metadata(NC_GRP_INFO_T *grp, nc_bool_t bad_coord_order);
int nc4_rec_write_groups_types(NC_GRP_INFO_T *grp);

/* Adjust the cache. */
int nc4_adjust_var_cache(NC_GRP_INFO_T *grp, NC_VAR_INFO_T * var);

/* Open a HDF5 dataset. */
int nc4_open_var_grp2(NC_GRP_INFO_T *grp, int varid, hid_t *dataset);

/* Find types. */
NC_TYPE_INFO_T *nc4_rec_find_hdf_type(NC_FILE_INFO_T* h5,
                                      hid_t target_hdf_typeid);
int nc4_get_hdf_typeid(NC_FILE_INFO_T *h5, nc_type xtype,
		       hid_t *hdf_typeid, int endianness);

/* Enddef and closing files. */
int nc4_close_hdf5_file(NC_FILE_INFO_T *h5, int abort, NC_memio *memio);
int nc4_rec_grp_HDF5_del(NC_GRP_INFO_T *grp);
int nc4_enddef_netcdf4_file(NC_FILE_INFO_T *h5);

/* Break & reform coordinate variables */
int nc4_break_coord_var(NC_GRP_INFO_T *grp, NC_VAR_INFO_T *coord_var, NC_DIM_INFO_T *dim);
int nc4_reform_coord_var(NC_GRP_INFO_T *grp, NC_VAR_INFO_T *coord_var, NC_DIM_INFO_T *dim);

/* In-memory functions */
extern hid_t NC4_image_init(NC_FILE_INFO_T* h5);
extern void NC4_image_finalize(void*);

/* These functions are internal to the libhdf5 directory. */
int nc4_detect_preserve_dimids(NC_GRP_INFO_T *grp, nc_bool_t *bad_coord_orderp);
int nc4_get_fill_value(NC_FILE_INFO_T *h5, NC_VAR_INFO_T *var, void **fillp);

<<<<<<< HEAD
/* Provenance Management (moved from nc4internal.h) */
/* Initialize the fileinfo global state */
extern int NC4_provenance_init();

/* Finalize the fileinfo global state */
extern int NC4_provenance_finalize();

/* Extract the provenance from a file, using dfalt as default */
extern int NC4_get_provenance(NC_FILE_INFO_T* file, const char* propstring, const struct NCPROPINFO* dfalt);

/* Set the provenance for a created file using dfalt as default */
extern int NC4_set_provenance(NC_FILE_INFO_T* file, const struct NCPROPINFO* dfalt);

/* Recover memory of an NCPROVENANCE object */
extern int NC4_free_provenance(struct NCPROVENANCE* prov);

extern int NC4_hdf5get_libversion(unsigned*,unsigned*,unsigned*);/*libsrc4/nc4hdf.c*/
extern int NC4_hdf5get_superblock(struct NC_FILE_INFO*, int*);/*libsrc4/nc4hdf.c*/
extern int NC4_isnetcdf4(struct NC_FILE_INFO*); /*libsrc4/nc4hdf.c*/

/* Convert a NCPROPINFO instance to a single string. */
extern int NC4_buildpropinfo(struct NCPROPINFO* info, char** propdatap);

/* Use HDF5 API to read the _NCProperties attribute */
extern int NC4_read_ncproperties(NC_FILE_INFO_T*);

/* Use HDF5 API to write the _NCProperties attribute */
extern int NC4_write_ncproperties(NC_FILE_INFO_T*);
=======
/* Find file, group, var, and att info, doing lazy reads if needed. */
int nc4_hdf5_find_grp_var_att(int ncid, int varid, const char *name, int attnum,
                              int use_name, NC_FILE_INFO_T **h5,
                              NC_GRP_INFO_T **grp, NC_VAR_INFO_T **var,
                              NC_ATT_INFO_T **att);
>>>>>>> 9aa821b6

#endif /* _HDF5INTERNAL_ */<|MERGE_RESOLUTION|>--- conflicted
+++ resolved
@@ -140,7 +140,7 @@
 int nc4_detect_preserve_dimids(NC_GRP_INFO_T *grp, nc_bool_t *bad_coord_orderp);
 int nc4_get_fill_value(NC_FILE_INFO_T *h5, NC_VAR_INFO_T *var, void **fillp);
 
-<<<<<<< HEAD
+
 /* Provenance Management (moved from nc4internal.h) */
 /* Initialize the fileinfo global state */
 extern int NC4_provenance_init();
@@ -169,12 +169,12 @@
 
 /* Use HDF5 API to write the _NCProperties attribute */
 extern int NC4_write_ncproperties(NC_FILE_INFO_T*);
-=======
+
 /* Find file, group, var, and att info, doing lazy reads if needed. */
 int nc4_hdf5_find_grp_var_att(int ncid, int varid, const char *name, int attnum,
                               int use_name, NC_FILE_INFO_T **h5,
                               NC_GRP_INFO_T **grp, NC_VAR_INFO_T **var,
                               NC_ATT_INFO_T **att);
->>>>>>> 9aa821b6
+
 
 #endif /* _HDF5INTERNAL_ */