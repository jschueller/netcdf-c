## This is a automake file, part of Unidata's netCDF package.
# Copyright 2010, see the COPYRIGHT file for more information.

# This automake file generates the Makefile to build the include
# directory.

# Ed Hartnett, Dennis Heimbigner, Ward Fisher

include_HEADERS = netcdf.h netcdf_meta.h

if BUILD_PARALLEL
include_HEADERS += netcdf_par.h
endif

if BUILD_DISKLESS
include_HEADERS += netcdf_mem.h
endif

<<<<<<< HEAD
noinst_HEADERS = nc_logging.h nc_tests.h fbits.h nc.h	\
nclist.h ncuri.h ncutf8.h ncdispatch.h ncdimscale.h		\
netcdf_f.h err_macros.h ncbytes.h nchashmap.h ceconstraints.h rnd.h	\
nclog.h ncconfigure.h nc4internal.h nctime.h nc3internal.h \
onstack.h ncrc.h ncauth.h ncoffsets.h nctestserver.h \
nc4dispatch.h nc3dispatch.h ncexternl.h ncwinpath.h ncfilter.h nclistmap.h 
=======
noinst_HEADERS = nc_logging.h nc_tests.h fbits.h nc.h nclist.h		\
ncuri.h ncutf8.h ncdispatch.h ncdimscale.h netcdf_f.h err_macros.h	\
ncbytes.h nchashmap.h ceconstraints.h rnd.h nclog.h ncconfigure.h	\
nc4internal.h nctime.h nc3internal.h onstack.h nc_hashmap.h ncrc.h	\
ncauth.h ncoffsets.h nctestserver.h nc4dispatch.h nc3dispatch.h		\
ncexternl.h ncwinpath.h ncfilter.h hdf4dispatch.h
>>>>>>> db41b2a6

if USE_DAP
noinst_HEADERS += ncdap.h
endif

if USE_NETCDF4
noinst_HEADERS += ncaux.h
endif

EXTRA_DIST = CMakeLists.txt XGetopt.h netcdf_meta.h.in<|MERGE_RESOLUTION|>--- conflicted
+++ resolved
@@ -16,21 +16,12 @@
 include_HEADERS += netcdf_mem.h
 endif
 
-<<<<<<< HEAD
-noinst_HEADERS = nc_logging.h nc_tests.h fbits.h nc.h	\
-nclist.h ncuri.h ncutf8.h ncdispatch.h ncdimscale.h		\
-netcdf_f.h err_macros.h ncbytes.h nchashmap.h ceconstraints.h rnd.h	\
-nclog.h ncconfigure.h nc4internal.h nctime.h nc3internal.h \
-onstack.h ncrc.h ncauth.h ncoffsets.h nctestserver.h \
-nc4dispatch.h nc3dispatch.h ncexternl.h ncwinpath.h ncfilter.h nclistmap.h 
-=======
 noinst_HEADERS = nc_logging.h nc_tests.h fbits.h nc.h nclist.h		\
 ncuri.h ncutf8.h ncdispatch.h ncdimscale.h netcdf_f.h err_macros.h	\
 ncbytes.h nchashmap.h ceconstraints.h rnd.h nclog.h ncconfigure.h	\
 nc4internal.h nctime.h nc3internal.h onstack.h nc_hashmap.h ncrc.h	\
 ncauth.h ncoffsets.h nctestserver.h nc4dispatch.h nc3dispatch.h		\
-ncexternl.h ncwinpath.h ncfilter.h hdf4dispatch.h
->>>>>>> db41b2a6
+ncexternl.h ncwinpath.h ncfilter.h hdf4dispatch.h nclistmap.h
 
 if USE_DAP
 noinst_HEADERS += ncdap.h
