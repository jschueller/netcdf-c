--- conflicted
+++ resolved
@@ -17,15 +17,11 @@
 
 #include "nc.h"
 #include "ncdispatch.h"
-<<<<<<< HEAD
-#include "ncglobal.h"
-=======
 
 int ncdebug = 0;
 
 /* This is the default create format for nc_create and nc__create. */
 static int default_create_format = NC_FORMAT_CLASSIC;
->>>>>>> 57fea18a
 
 /* These have to do with version numbers. */
 #define MAGIC_NUM_LEN 4
@@ -103,15 +99,10 @@
     if (format != NC_FORMAT_CLASSIC && format != NC_FORMAT_64BIT_OFFSET &&
         format != NC_FORMAT_CDF5)
        return NC_EINVAL;
-<<<<<<< HEAD
  #endif
     NCLOCK();
-    nc_global->default_create_format = format;
+    NC_default_create_format = format;
     NCUNLOCK();
-=======
-#endif
-    default_create_format = format;
->>>>>>> 57fea18a
     return NC_NOERR;
 }
 
