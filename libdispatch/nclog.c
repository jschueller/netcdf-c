/*********************************************************************
 *   Copyright 2018, UCAR/Unidata
 *   See netcdf/COPYRIGHT file for copying and redistribution conditions.
 *   $Header$
 *********************************************************************/

#include "config.h"
#ifdef _MSC_VER
#include<io.h>
#endif

#include <stdlib.h>
#include <stdio.h>
#include <stdarg.h>
#include <string.h>
#ifdef HAVE_FCNTL_H
#include <fcntl.h>
#endif

extern FILE* fdopen(int fd, const char *mode);

#include "nclog.h"
#include "ncglobal.h"

#define PREFIXLEN 8
#define MAXTAGS 256
#define NCTAGDFALT "Log";

static char* nctagsetdfalt[] = {"Warning","Error","Note","Debug"};

static const char* nctagname(int tag);

/*!\defgroup NClog NClog Management
@{*/

/*!\internal
*/

void
ncloginit(void)
{
    const char* file;

    if(nc_global->logstate != NULL)
	return;
    nc_global->logstate = (NC_LOGSTATE*)calloc(1,sizeof(NC_LOGSTATE));
    ncsetlogging(0);
    /* Use environment variables to preset nclogging state*/
    /* I hope this is portable*/
    file = getenv(NCENVFLAG);
    if(file != NULL && strlen(file) > 0) {
        if(nclogopen(file)) {
	    ncsetlogging(1);
	}
    }
    nc_global->logstate->tagdfalt = NCTAGDFALT;
    nc_global->logstate->tagset = nctagsetdfalt;
}

/*!
Enable/Disable logging.

\param[in] tf If 1, then turn on logging, if 0, then turn off logging.

\return The previous value of the logging flag.
*/

int
ncsetlogging(int tf)
{
    int was;
    NCLOCK();    
    was = nc_global->logstate->logging;
    nc_global->logstate->logging = tf;
    NCUNLOCK();
    return was;
}

/*!
Specify a file into which to place logging output.

\param[in] file The name of the file into which to place logging output.
If the file has the value NULL, then send logging output to
stderr.

\return zero if the open failed, one otherwise.
*/

int
nclogopen(const char* file)
{
    NCLOCK();
    if(!nc_global->logstate) ncloginit();
    NCUNLOCK();
    nclogclose();
    if(file == NULL || strlen(file) == 0) {
	/* use stderr*/
        NCLOCK();
	nc_global->logstate->logstream = stderr;
	nc_global->logstate->logfile = NULL;
	nc_global->logstate->systemfile = 1;
	NCUNLOCK();
    } else if(strcmp(file,"stdout") == 0) {
	/* use stdout*/
	NCLOCK();
	nc_global->logstate->logstream = stdout;
	nc_global->logstate->logfile = NULL;
	nc_global->logstate->systemfile = 1;
	NCUNLOCK();
    } else if(strcmp(file,"stderr") == 0) {
	/* use stderr*/
	NCLOCK();
	nc_global->logstate->logstream = stderr;
	nc_global->logstate->logfile = NULL;
	nc_global->logstate->systemfile = 1;
	NCUNLOCK();
    } else {
	int fd;
	NCLOCK();
	nc_global->logstate->logfile = strdup(file);
	nc_global->logstate->logstream = NULL;
	NCUNLOCK();
	/* We need to deal with this file carefully
	   to avoid unauthorized access*/
	fd = open(file,O_WRONLY|O_APPEND|O_CREAT,0600);
	if(fd >= 0) {
	    FILE* stream = fdopen(fd,"a");
	    NCLOCK();
	    nc_global->logstate->logstream = stream;
	    NCUNLOCK();
	} else {
	    NCLOCK();
	    free(nc_global->logstate->logfile);
	    nc_global->logstate->logfile = NULL;
	    nc_global->logstate->logstream = NULL;
	    NCUNLOCK();
	    ncsetlogging(0);
	    return 0;
	}
	NCLOCK();
	nc_global->logstate->systemfile = 0;
	NCUNLOCK();
    }
    return 1;
}

void
nclogclose(void)
{
    NCLOCK();
    if(!nc_global->logstate) ncloginit();
    if(nc_global->logstate->logstream != NULL
       && !nc_global->logstate->systemfile) {
	fclose(nc_global->logstate->logstream);
    }
    if(nc_global->logstate->logfile != NULL) {
	free(nc_global->logstate->logfile);
    }
    nc_global->logstate->logstream = NULL;
    nc_global->logstate->logfile = NULL;
    nc_global->logstate->systemfile = 0;
    NCUNLOCK();
}

/*!
Send logging messages. This uses a variable
number of arguments and operates like the stdio
printf function.

\param[in] tag Indicate the kind of this log message.
\param[in] format Format specification as with printf.
*/

void
nclog(int tag, const char* fmt, ...)
{
    va_list args;
    const char* prefix;

    NCLOCK();
    
    if(!nc_global->logstate->logging
       || nc_global->logstate->logstream == NULL) goto done;

    prefix = nctagname(tag);
    fprintf(nc_global->logstate->logstream,"%s:",prefix);

    if(fmt != NULL) {
      va_start(args, fmt);
      vfprintf(nc_global->logstate->logstream, fmt, args);
      va_end( args );
    }
    fprintf(nc_global->logstate->logstream, "\n" );
    fflush(nc_global->logstate->logstream);
done:
    NCUNLOCK();
}

void
ncvlog(int tag, const char* fmt, va_list ap)
{
    char* prefix;

    if(!nclogginginitialized) ncloginit();

    if(!nclogging || nclogstream == NULL) return;

    prefix = nctagname(tag);
    fprintf(nclogstream,"%s:",prefix);

    if(fmt != NULL) {
      vfprintf(nclogstream, fmt, ap);
    }
    fprintf(nclogstream, "\n" );
    fflush(nclogstream);
}

void
nclogtext(int tag, const char* text)
{
    nclogtextn(tag,text,strlen(text));
}

/*!
Send arbitrarily long text as a logging message.
Each line will be sent using nclog with the specified tag.
\param[in] tag Indicate the kind of this log message.
\param[in] text Arbitrary text to send as a logging message.
*/

void
nclogtextn(int tag, const char* text, size_t count)
{
<<<<<<< HEAD
    NCLOCK();
    if(!nc_global->logstate->logging
       || nc_global->logstate->logstream == NULL) goto done;
    fwrite(text,1,count,nc_global->logstate->logstream);
    fflush(nc_global->logstate->logstream);
done:
    NCUNLOCK();
=======
    NC_UNUSED(tag);
    if(!nclogging || nclogstream == NULL) return;
    fwrite(text,1,count,nclogstream);
    fflush(nclogstream);
>>>>>>> 137c509a
}

/* The tagset is null terminated */
void
nclogsettags(char** tagset, char* dfalt)
{
    NCLOCK();
    nc_global->logstate->tagdfalt = dfalt;
    if(tagset == NULL) {
	nc_global->logstate->tagsize = 0;
    } else {
        int i;
	/* Find end of the tagset */
	for(i=0;i<MAXTAGS;i++) {if(tagset[i]==NULL) break;}
	nc_global->logstate->tagsize = i;
    }
    nc_global->logstate->tagset = tagset;
    NCUNLOCK();
}

static const char*
nctagname(int tag)
{
    const char* result;
    NCLOCK();
    if(tag < 0 || tag >= nc_global->logstate->tagsize) {
	result = nc_global->logstate->tagdfalt;
    } else {
	result = nc_global->logstate->tagset[tag];
    }
    NCUNLOCK();
    return result;
}

/**@}*/<|MERGE_RESOLUTION|>--- conflicted
+++ resolved
@@ -231,7 +231,7 @@
 void
 nclogtextn(int tag, const char* text, size_t count)
 {
-<<<<<<< HEAD
+    NC_UNUSED(tag);
     NCLOCK();
     if(!nc_global->logstate->logging
        || nc_global->logstate->logstream == NULL) goto done;
@@ -239,12 +239,6 @@
     fflush(nc_global->logstate->logstream);
 done:
     NCUNLOCK();
-=======
-    NC_UNUSED(tag);
-    if(!nclogging || nclogstream == NULL) return;
-    fwrite(text,1,count,nclogstream);
-    fflush(nclogstream);
->>>>>>> 137c509a
 }
 
 /* The tagset is null terminated */
