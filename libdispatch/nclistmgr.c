/*********************************************************************
   Copyright 2010, UCAR/Unidata See netcdf/COPYRIGHT file for
   copying and redistribution conditions.
 *********************************************************************/

#include "config.h"
#include <stdlib.h>
#include <string.h>
#include <assert.h>
#include "nc.h"
#include "ncglobal.h"

#define ID_SHIFT (16)

int
add_to_NCList(NC* ncp)
{
    int i;
    int new_id;
    int stat = NC_NOERR;

#ifdef USE_REFCOUNT
    /* Check the refcount */
    if(ncp->refcount > 0)
	{stat = NC_NOERR; goto done;}
#endif

    new_id = 0; /* id's begin at 1 */
    NCLOCK();
    for(i=1; i < nc_global->files.boundary; i++) {
	if(nc_global->files.filelist[i] == NULL) {new_id = i; break;}
    }
    if(new_id == 0) {
	if(nc_global->files.boundary == nc_global->files.maxfiles)
	    {stat = NC_ENOMEM; goto done;} /* no more slots */
	new_id = nc_global->files.boundary++;
    }
    nc_global->files.filelist[new_id] = ncp;
    new_id = (new_id << ID_SHIFT);
    ncp->ext_ncid = new_id;
done:
    NCUNLOCK();
    return stat;
}

void
del_from_NCList(NC* ncp)
{
   int nfiles;
   NC* tmp;
   unsigned int ncid = ((unsigned int)ncp->ext_ncid) >> ID_SHIFT;
   NCLOCK();
   if(nc_global->files.boundary <= 1 || ncid == 0) goto done;
   tmp = nc_global->files.filelist[ncid];
   if(tmp != ncp) goto done;
#ifdef USE_REFCOUNT
   /* Check the refcount */
   if(ncp->refcount > 0)
	goto done; /* assume caller has decrecmented */
#endif
   nc_global->files.filelist[ncid] = NULL;
   if(ncid == (nc_global->files.boundary - 1))
	nc_global->files.boundary--;
done:
    NCUNLOCK();
    return;
}

NC *
find_in_NCList(int ext_ncid)
{
   NC* f = NULL;
   unsigned int ncid = ((unsigned int)ext_ncid) >> ID_SHIFT;
<<<<<<< HEAD
   NCLOCK();
   if(nc_global->files.boundary > 1 && ncid < NCFILELISTLENGTH)
	f = nc_global->files.filelist[ncid];
   NCUNLOCK();
=======
   if(numfiles > 0 && nc_filelist != NULL && ncid < NCFILELISTLENGTH)
	f = nc_filelist[ncid];

   /* for classic files, ext_ncid must be a multiple of (1<<ID_SHIFT) */
   if (f != NULL && f->model == NC_FORMATX_NC3 && (ext_ncid % (1<<ID_SHIFT)))
       return NULL;

>>>>>>> 57fea18a
   return f;
}

/*
Added to support open by name
*/
NC*
find_in_NCList_by_name(const char* path)
{
   int i;
   NC* f = NULL;
   NCLOCK();
   for(i=1; i < nc_global->files.boundary; i++) {
	if(nc_global->files.filelist[i] != NULL) {
	    if(strcmp(nc_global->files.filelist[i]->path,path)==0) {
		f = nc_global->files.filelist[i];
		break;
	    }				
	}
   }

   NCUNLOCK();
   return f;
}<|MERGE_RESOLUTION|>--- conflicted
+++ resolved
@@ -71,20 +71,14 @@
 {
    NC* f = NULL;
    unsigned int ncid = ((unsigned int)ext_ncid) >> ID_SHIFT;
-<<<<<<< HEAD
    NCLOCK();
-   if(nc_global->files.boundary > 1 && ncid < NCFILELISTLENGTH)
-	f = nc_global->files.filelist[ncid];
-   NCUNLOCK();
-=======
    if(numfiles > 0 && nc_filelist != NULL && ncid < NCFILELISTLENGTH)
 	f = nc_filelist[ncid];
+   NCUNLOCK();
 
    /* for classic files, ext_ncid must be a multiple of (1<<ID_SHIFT) */
    if (f != NULL && f->model == NC_FORMATX_NC3 && (ext_ncid % (1<<ID_SHIFT)))
        return NULL;
-
->>>>>>> 57fea18a
    return f;
 }
 
