--- conflicted
+++ resolved
@@ -100,17 +100,6 @@
 	}
    }
 
-<<<<<<< HEAD
    NCUNLOCK();
    return f;
-=======
-int
-iterate_NCList(int index, NC** ncp)
-{
-    /* Walk from 0 ...; 0 return => stop */
-    if(index < 0 || index >= NCFILELISTLENGTH)
-	return NC_ERANGE;
-    if(ncp) *ncp = nc_filelist[index];
-    return NC_NOERR;
->>>>>>> 69c4ed60
 }