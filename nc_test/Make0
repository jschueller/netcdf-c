--- conflicted
+++ resolved
@@ -1,9 +1,5 @@
 # Test c output
-<<<<<<< HEAD
 T=nc_test
-=======
-T=tst_diskless
->>>>>>> 17f8eb11
 
 #H58=8
 H510=10
