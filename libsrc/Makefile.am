--- conflicted
+++ resolved
@@ -44,36 +44,6 @@
 endif
 noinst_LTLIBRARIES = libnetcdf3.la
 
-<<<<<<< HEAD
-=======
-
-# Does  the user want the V2 API?
-if BUILD_V2
-
-# This will create a convenience library for all the netcdf-2
-# functions.
-noinst_LTLIBRARIES += libnetcdf2.la 
-
-# This is the v2 API source code.
-libnetcdf2_la_SOURCES = v2i.c
-
-endif # BUILD_V2
-
-# Define what is being built
-# If the user enabled netcdf-4 in the configure, then the netcdf-3
-# library will only be built as a non-installing library.
-# The noinst libraries are convenience for later DAP and/or netcdf4 builds
-# If using dispatch, then build libncf3.la as a noinstall library
-
-if USE_DISPATCH
-
-AM_CPPFLAGS += -I${top_srcdir} -I${top_srcdir}/liblib
-
-AM_CPPFLAGS +=  -I${top_srcdir}/libsrc -I${top_srcdir}/libdispatch -I${top_srcdir}/oc
-
-libnetcdf3_la_SOURCES = $(NC3_SOURCES)
-noinst_LTLIBRARIES += libnetcdf3.la
->>>>>>> 7a31e82e
 # Define library for local test programs to use
 LDADD = ${top_builddir}/libsrc/libnetcdf3.la stub3.lo	\
 ${top_builddir}/libdispatch/libdispatch.la
@@ -82,123 +52,11 @@
 LDADD += ${top_builddir}/oc/liboc.la
 endif
 
-<<<<<<< HEAD
-# Test the netCDF-3 library.
-TESTPROGRAMS = t_nc
-if !USE_NETCDF4
-TESTPROGRAMS += t_type
-endif
-check_PROGRAMS = $(TESTPROGRAMS)
-TESTS = $(TESTPROGRAMS)
-
-CLEANFILES = t_nc test.nc
-=======
-else # !USE_DISPATCH
-
-if USE_NETCDF4
-  libnetcdf3_la_SOURCES = $(NC3_SOURCES)
-# Define library for local test programs to use
-  LDADD += ${top_builddir}/libsrc/libnetcdf3.la
-  noinst_LTLIBRARIES += libnetcdf3.la
-else # ! USE_NETCDF4
-  libnetcdf_la_SOURCES = $(NC3_SOURCES)
-# Define library for local test programs to use
-  LDADD += ${top_builddir}/libsrc/libnetcdf.la
-  lib_LTLIBRARIES = libnetcdf.la
-endif # USE_CDF4
-
-if BUILD_DAP
-if USE_NETCDF4
-libnetcdf3_la_LIBADD = ${top_builddir}/libncdap3/libncdap3.la
-else
-libnetcdf_la_LIBADD += ${top_builddir}/libncdap3/libncdap3.la
-endif
-AM_CPPFLAGS += @CURL_CFLAGS@
-AM_LDFLAGS += @CURL_LIBS@
-endif
-
-endif #USE_DISPATCH
-
-if USE_NETCDF4
-
-# If the user specified a root for HDF5, use it.
-if USE_HDF5_DIR
-AM_CPPFLAGS += -I@HDF5DIR@/include
-AM_LDFLAGS += -L@HDF5DIR@/lib
-endif
-
-# If the user specified a root location for ZLIB, use it.
-if USE_ZLIB_DIR
-AM_CPPFLAGS += -I@ZLIBDIR@/include
-AM_LDFLAGS += -L@ZLIBDIR@/lib
-endif
-
-# If the user specified a root location for SZLIB, use it.
-if USE_SZLIB_DIR
-AM_CPPFLAGS += -I@SZLIBDIR@/include
-AM_LDFLAGS += -L@SZLIBDIR@/lib
-endif
-
-else # not USE_NETCDF4
-
-# This will cause the netcdf-3 header file to be installed.
-#include_HEADERS = netcdf.h
-
-# Include netcdf-2 convenience library.
-if BUILD_V2
-if ! USE_DISPATCH
-libnetcdf_la_LIBADD += libnetcdf2.la
-endif
-endif
-
-# If we are not building separate fortran libraries, then include
-# their functions in the C library.
-if !BUILD_SEPARATE_FORTRAN
-
-# If F77 is built, include its convenience library. If F90 is built,
-# it will already be part of the F77 convenience library.
-if BUILD_F77
-if ! USE_DISPATCH
-libnetcdf_la_LIBADD += ${top_builddir}/fortran/libnetcdff.la
-endif
-endif
-
-endif # !BUILD_SEPARATE_FORTRAN
-
-# Verson for the netcdf-3 library. Don't mess with this number
-# lightly!! This is not the same as the netCDF version, it is a
-# completely different versioning system for shared library binary
-# files, which is used in a specific way by OSs which are using shared
-# libraries. Do don't dork around with it or you will break netCDF for
-# shared library users, and everyone will be very confused. We are
-# starting with 4 because some package distributors (and other users)
-# have already build netCDF with shared libraries, and we need to have
-# a larger number than any they used.
-libnetcdf_la_LDFLAGS += $(AM_LDFLAGS) -version-info 4:0:0
-
-# If building the DLL on mingw, do some extra stuff. For now, this
-# works with netCDF-3 only. (Ed 12/3/6)
-if BUILD_DLL
-
-# We need extra arguments to produce the def file, which is needed by
-# MS tools to create the VC++ import library. Add -avoid-version to
-# avoid the version number in the .dll file name. 
-libnetcdf_la_LDFLAGS += -Wl,--output-def,.libs/libnetcdf.def  -no-undefined
-AM_CPPFLAGS += -DNC_DLL_EXPORT
-endif # BUILD_DLL
-
-endif # USE_NETCDF4
->>>>>>> 7a31e82e
-
 # These files are cleaned on developer workstations (and then rebuilt
 # with m4), but they are included in the distribution so that the user
 # does not have to have m4.
 MAINTAINERCLEANFILES = attr.c ncx.c putget.c $(man_MANS) attrx.c putgetx.c
-<<<<<<< HEAD
 EXTRA_DIST = attr.c ncx.c putget.c $(man_MANS) stub3.c 
-=======
-EXTRA_DIST = attr.c ncx.c putget.c $(man_MANS) stub3.c netcdf_par.h
->>>>>>> 7a31e82e
 
 # This tells make how to turn .m4 files into .c files.
 .m4.c:
