--- conflicted
+++ resolved
@@ -502,8 +502,11 @@
 
    /* Add att. */
    ret = nc_put_att_uchar(ncid, NC_GLOBAL, REDEF_ATT3_NAME, NC_BYTE, 1, &uchar_out);
-   if (format == NC_FORMAT_64BIT_DATA && ret) ERR;
-   else if (format == NC_FORMAT_NETCDF4 && ret != NC_ERANGE) ERR;
+   if (format == NC_FORMAT_NETCDF4 || format == NC_FORMAT_64BIT_DATA)
+   {
+      if (ret != NC_ERANGE) ERR;
+   }
+   else if (ret) ERR;
 
    /* Check it out. */
    if (nc_inq(ncid, &ndims, &nvars, &natts, &unlimdimid)) ERR;
@@ -539,17 +542,12 @@
    if (nc_get_att_int(ncid, NC_GLOBAL, REDEF_ATT2_NAME, &int_in)) ERR;
    if (int_in != short_out) ERR;
    ret = nc_get_att_uchar(ncid, NC_GLOBAL, REDEF_ATT3_NAME, &uchar_in);
-   if (format == NC_FORMAT_NETCDF4)
+   if (format == NC_FORMAT_NETCDF4 || format == NC_FORMAT_64BIT_DATA)
    {
       if (ret != NC_ERANGE) ERR;
    }
-<<<<<<< HEAD
-   else if (format == NC_FORMAT_64BIT_DATA && ret) ERR;
-	 
-=======
    else if (ret) ERR;
 
->>>>>>> 99c8bccd
    if (uchar_in != uchar_out) ERR;
    if (nc_close(ncid)) ERR;
    return NC_NOERR;
