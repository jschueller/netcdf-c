--- conflicted
+++ resolved
@@ -40,11 +40,7 @@
 endif
 
 # Build test programs plus programs used in test scripts.
-<<<<<<< HEAD
-check_PROGRAMS = $(NC4_TESTS) renamegroup tst_empty_vlen_unlim
-=======
 check_PROGRAMS = $(NC4_TESTS) tst_empty_vlen_unlim
->>>>>>> 4c538d7a
 TESTS = $(NC4_TESTS) run_empty_vlen_test.sh
 
 # Add these if large file tests are turned on.
