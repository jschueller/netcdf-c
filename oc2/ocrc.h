--- conflicted
+++ resolved
@@ -30,10 +30,4 @@
 extern int ocdodsrc_process(OCstate* state);
 extern char* ocdodsrc_lookup(char* key, char* url);
 
-<<<<<<< HEAD
-static int occredentials_in_url(const char *url);
-static int ocextract_credentials(const char *url, char **name, char **pw, char **result_url);
-
-=======
->>>>>>> 9979a2fa
 #endif /* RC_H_ */