--- conflicted
+++ resolved
@@ -630,54 +630,4 @@
 {
     fprintf(stderr,"[%p] superblockversion=%d\n",prov,prov->superblockversion);
     ncprintpropinfo(&prov->propattr);
-<<<<<<< HEAD
-}
-
-#if 0
-/**
- * @internal Write the properties attribute to file.
- *
- * @param h5 Pointer to HDF5 file info struct.
- *
- * @return ::NC_NOERR No error.
- * @author Dennis Heimbigner
- */
-int
-NC4_put_ncproperties(NC_FILE_INFO_T* file)
-{
-    int ncstat = NC_NOERR;
-    char* text = NULL;
-
-    LOG((3, "%s: ncid 0x%x", __func__, file->root_grp->hdr.id);
-
-    /* Get root group */
-    grp = ((NC_HDF5_GRP_INFO_T *)(h5->root_grp->format_grp_info))->hdf_grpid;
-    /* See if the NCPROPS attribute exists */
-    if(H5Aexists(grp,NCPROPS) <= 0) { /* Does not exist */
-      ncstat = NC4_buildpropinfo(&h5->fileinfo->propattr,&text);
-      if(text == NULL || ncstat != NC_NOERR) {
-        goto done;
-      }
-      /* Create a datatype to refer to. */
-      HCHECK((atype = H5Tcopy(H5T_C_S1)));
-      HCHECK((H5Tset_cset(atype, H5T_CSET_ASCII)));
-      HCHECK((H5Tset_size(atype, strlen(text)+1))); /*keep nul term */
-      HCHECK((aspace = H5Screate(H5S_SCALAR)));
-      HCHECK((attid = H5Acreate(grp, NCPROPS, atype, aspace, H5P_DEFAULT)));
-      HCHECK((H5Awrite(attid, atype, text)));
-    }
- done:
-    if(text != NULL) {
-      free(text);
-      text = NULL;
-    }
-
-    if(attid >= 0) HCHECK((H5Aclose(attid)));
-    if(aspace >= 0) HCHECK((H5Sclose(aspace)));
-    if(atype >= 0) HCHECK((H5Tclose(atype)));
-    return ncstat;
-}
-#endif
-=======
-}
->>>>>>> 221ac43e
+}