# This is part of Unidata's netCDF package. Copyright 2018, see the
# COPYRIGHT file for more information.

# Build the HDF5 dispatch layer.

# Ed Hartnett

# Get AM_CPPFLAGS.
include $(top_srcdir)/lib_flags.am
libnetcdf4_la_CPPFLAGS = ${AM_CPPFLAGS}

# This is our output. The HDF5 convenience library.
noinst_LTLIBRARIES = libnchdf5.la

# The source files.
<<<<<<< HEAD
libnchdf5_la_SOURCES = nc4hdf.c nc4info.c hdf5file.c hdf5attr.c	\
hdf5dim.c hdf5grp.c hdf5type.c hdf5internal.c hdf5var.c
=======
libnchdf5_la_SOURCES = nc4hdf.c nc4info.c hdf5file.c hdf5attr.c		\
hdf5dim.c hdf5grp.c hdf5type.c hdf5internal.c hdf5create.c hdf5open.c
>>>>>>> 32c165ce

# Package this for cmake build.
EXTRA_DIST = CMakeLists.txt




<|MERGE_RESOLUTION|>--- conflicted
+++ resolved
@@ -13,13 +13,9 @@
 noinst_LTLIBRARIES = libnchdf5.la
 
 # The source files.
-<<<<<<< HEAD
-libnchdf5_la_SOURCES = nc4hdf.c nc4info.c hdf5file.c hdf5attr.c	\
-hdf5dim.c hdf5grp.c hdf5type.c hdf5internal.c hdf5var.c
-=======
 libnchdf5_la_SOURCES = nc4hdf.c nc4info.c hdf5file.c hdf5attr.c		\
-hdf5dim.c hdf5grp.c hdf5type.c hdf5internal.c hdf5create.c hdf5open.c
->>>>>>> 32c165ce
+hdf5dim.c hdf5grp.c hdf5type.c hdf5internal.c hdf5create.c hdf5open.c	\
+hdf5var.c
 
 # Package this for cmake build.
 EXTRA_DIST = CMakeLists.txt
