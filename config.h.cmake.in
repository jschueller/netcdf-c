--- conflicted
+++ resolved
@@ -714,15 +714,13 @@
 /* Define to `unsigned int' if <sys/types.h> does not define. */
 #cmakedefine size_t unsigned int
 
-<<<<<<< HEAD
-=======
+
 /* Define to `int' if <sys/types.h> does not define. */
 #cmakedefine ssize_t int
 
 /* Define to `unsigned long if <sys/types.h> does not define. */
 #cmakedefine uintptr_t unsigned long
 
->>>>>>> 9ba39124
 /* Define strcasecmp, snprintf on Win32 systems. */
 #ifdef _WIN32
     #ifndef HAVE_STRCASECMP
